<<<<<<< HEAD
<project xsi:schemaLocation="http://maven.apache.org/POM/4.0.0 http://maven.apache.org/maven-v4_0_0.xsd" xmlns:xsi="http://www.w3.org/2001/XMLSchema-instance" xmlns="http://maven.apache.org/POM/4.0.0">
=======
<project xmlns="http://maven.apache.org/POM/4.0.0" xmlns:xsi="http://www.w3.org/2001/XMLSchema-instance" xsi:schemaLocation="http://maven.apache.org/POM/4.0.0 http://maven.apache.org/maven-v4_0_0.xsd">
>>>>>>> 95cdf13a
    <modelVersion>4.0.0</modelVersion>
    <groupId>org.apache.tapestry</groupId>
    <artifactId>tapestry-ioc</artifactId>
    <packaging>jar</packaging>
    <!-- This should change to tapestry-project -->
    <parent>
        <groupId>org.apache.tapestry</groupId>
        <artifactId>tapestry-project</artifactId>
<<<<<<< HEAD
        <version>5.2.0-SNAPSHOT</version>
=======
        <version>5.0.19</version>
>>>>>>> 95cdf13a
    </parent>
    <name>Tapestry Inversion of Control Container</name>
    <description>
        A code-centric, high-performance, simple Inversion of Control
        container.
    </description>
    <inceptionYear>2006</inceptionYear>

    <dependencies>
        <dependency>
            <groupId>org.apache.tapestry</groupId>
            <artifactId>tapestry5-annotations</artifactId>
            <version>${project.version}</version>
        </dependency>

        <dependency>
            <groupId>javassist</groupId>
            <artifactId>javassist</artifactId>
            <version>3.9.0.GA</version>
        </dependency>

        <dependency>
            <groupId>org.slf4j</groupId>
            <artifactId>slf4j-api</artifactId>
            <version>1.5.2</version>
        </dependency>

        <!-- SLF4J now supports earlier versions of Log4J more cleanly, but still nice to include
             a fully compatible version. -->
        <dependency>
            <groupId>log4j</groupId>
            <artifactId>log4j</artifactId>
            <version>1.2.14</version>
        </dependency>

        <!-- 0.00001% of applications will need to override this dependency to not use Log4J. -->
        <dependency>
            <groupId>org.slf4j</groupId>
            <artifactId>slf4j-log4j12</artifactId>
            <version>1.5.2</version>
        </dependency>


        <!-- Override parent pom: needed at compile time. -->
        <dependency>
            <groupId>org.easymock</groupId>
            <artifactId>easymock</artifactId>
            <scope>provided</scope>
        </dependency>
        <!-- Override parent pom: needed at compile time. -->
        <dependency>
            <groupId>org.testng</groupId>
            <artifactId>testng</artifactId>
            <!-- Looks like if you override scope, you have to provide version (and classifier) as well.
   Or perhaps this has something to do with classifier. -->
            <version>${testng-version}</version>
            <classifier>jdk15</classifier>
            <scope>provided</scope>
        </dependency>
    </dependencies>
    <build>
        <plugins>
            <plugin>
                <groupId>org.apache.maven.plugins</groupId>
                <artifactId>maven-surefire-plugin</artifactId>
            </plugin>
            <plugin>
                <groupId>org.apache.maven.plugins</groupId>
                <artifactId>maven-source-plugin</artifactId>
            </plugin>
            <plugin>
                <groupId>org.apache.maven.plugins</groupId>
                <artifactId>maven-assembly-plugin</artifactId>
            </plugin>
            <!-- This gets the plugin to clean up the cobertura.ser file left
        in the root directory. -->
            <plugin>
                <groupId>org.codehaus.mojo</groupId>
                <artifactId>cobertura-maven-plugin</artifactId>
                <version>${cobertura-plugin-version}</version>
                <executions>
                    <execution>
                        <id>clean</id>
                        <goals>
                            <goal>clean</goal>
                        </goals>
                    </execution>
                </executions>
            </plugin>
        </plugins>
    </build>
    <reporting>
        <plugins>
            <plugin>
                <groupId>org.apache.maven.plugins</groupId>
                <artifactId>maven-project-info-reports-plugin</artifactId>
                <reportSets>
                    <reportSet>
                        <reports>
                            <report>summary</report>
                            <report>dependencies</report>
                        </reports>
                    </reportSet>
                </reportSets>
            </plugin>
            <plugin>
                <groupId>org.codehaus.mojo</groupId>
                <artifactId>cobertura-maven-plugin</artifactId>
                <version>${cobertura-plugin-version}</version>
            </plugin>
        </plugins>
    </reporting>
    <repositories>
        <repository>
            <!-- Needed to keep up with latest Javassist versions. -->
            <id>jboss</id>
            <url>http://repository.jboss.com/maven2</url>
        </repository>
    </repositories>
</project><|MERGE_RESOLUTION|>--- conflicted
+++ resolved
@@ -1,8 +1,4 @@
-<<<<<<< HEAD
-<project xsi:schemaLocation="http://maven.apache.org/POM/4.0.0 http://maven.apache.org/maven-v4_0_0.xsd" xmlns:xsi="http://www.w3.org/2001/XMLSchema-instance" xmlns="http://maven.apache.org/POM/4.0.0">
-=======
 <project xmlns="http://maven.apache.org/POM/4.0.0" xmlns:xsi="http://www.w3.org/2001/XMLSchema-instance" xsi:schemaLocation="http://maven.apache.org/POM/4.0.0 http://maven.apache.org/maven-v4_0_0.xsd">
->>>>>>> 95cdf13a
     <modelVersion>4.0.0</modelVersion>
     <groupId>org.apache.tapestry</groupId>
     <artifactId>tapestry-ioc</artifactId>
@@ -11,11 +7,7 @@
     <parent>
         <groupId>org.apache.tapestry</groupId>
         <artifactId>tapestry-project</artifactId>
-<<<<<<< HEAD
-        <version>5.2.0-SNAPSHOT</version>
-=======
         <version>5.0.19</version>
->>>>>>> 95cdf13a
     </parent>
     <name>Tapestry Inversion of Control Container</name>
     <description>
@@ -34,7 +26,7 @@
         <dependency>
             <groupId>javassist</groupId>
             <artifactId>javassist</artifactId>
-            <version>3.9.0.GA</version>
+            <version>3.8.0.GA</version>
         </dependency>
 
         <dependency>
@@ -128,11 +120,4 @@
             </plugin>
         </plugins>
     </reporting>
-    <repositories>
-        <repository>
-            <!-- Needed to keep up with latest Javassist versions. -->
-            <id>jboss</id>
-            <url>http://repository.jboss.com/maven2</url>
-        </repository>
-    </repositories>
 </project>