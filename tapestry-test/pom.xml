--- conflicted
+++ resolved
@@ -9,11 +9,7 @@
   <parent>
     <groupId>org.apache.tapestry</groupId>
     <artifactId>tapestry-project</artifactId>
-<<<<<<< HEAD
-    <version>5.3.0-SNAPSHOT</version>
-=======
     <version>5.2.5</version>
->>>>>>> 2634c185
   </parent>
 
   <dependencies>
@@ -60,25 +56,6 @@
       <version>5.1.12</version>
       <scope>compile</scope>
     </dependency>
-
-    <dependency>
-        <groupId>org.apache.tomcat</groupId>
-        <artifactId>catalina</artifactId>
-        <version>6.0.30</version>
-        <scope>compile</scope>
-    </dependency>
-    <dependency>
-        <groupId>org.apache.tomcat</groupId>
-        <artifactId>coyote</artifactId>
-        <version>6.0.30</version>
-        <scope>compile</scope>
-    </dependency>
-    <dependency>
-        <groupId>org.apache.tomcat</groupId>
-        <artifactId>dbcp</artifactId>
-        <version>6.0.30</version>
-        <scope>compile</scope>
-    </dependency>
   </dependencies>
   <build>
     <plugins>
