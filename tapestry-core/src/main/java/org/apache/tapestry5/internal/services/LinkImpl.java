--- conflicted
+++ resolved
@@ -1,4 +1,4 @@
-// Copyright 2009 The Apache Software Foundation
+// Copyright 2006, 2007, 2008 The Apache Software Foundation
 //
 // Licensed under the Apache License, Version 2.0 (the "License");
 // you may not use this file except in compliance with the License.
@@ -15,76 +15,77 @@
 package org.apache.tapestry5.internal.services;
 
 import org.apache.tapestry5.Link;
-import org.apache.tapestry5.ioc.internal.util.CollectionFactory;
-import org.apache.tapestry5.ioc.internal.util.Defense;
 import org.apache.tapestry5.ioc.internal.util.InternalUtils;
 import org.apache.tapestry5.services.Response;
 
 import java.util.List;
-import java.util.Map;
 
+/**
+ * Default implementation of {@link org.apache.tapestry5.Link}.
+ */
 public class LinkImpl implements Link
 {
-    private Map<String, String> parameters;
+    private static final int BUFFER_SIZE = 100;
 
-    private final String absoluteURI;
+    private final String baseURL;
 
-    private final boolean optimizable;
-
-    private final boolean forForm;
+    private final String contextPath;
 
     private final Response response;
 
     private final RequestPathOptimizer optimizer;
 
+    private final ComponentInvocation invocation;
+
     private String anchor;
 
-    public LinkImpl(String absoluteURI, boolean optimizable, boolean forForm, Response response,
-                     RequestPathOptimizer optimizer)
+    /**
+     * Creates a new Link.  Links may be full or optimized; optimization involves creating a relative URI from the
+     * request's URI to the Link's URI.
+     *
+     * @param response    used to encode the response when necessary
+     * @param optimizer   optimizes complete URLs to appropriate relative URLs
+     * @param baseURL     base URL prefix (before the context path), used when switching between secure and non-secure
+     * @param contextPath path for the context {@link org.apache.tapestry5.services.Request#getContextPath()}
+     * @param invocation  abstraction around the type of link (needed by {@link org.apache.tapestry5.test.PageTester})
+     */
+    public LinkImpl(Response response, RequestPathOptimizer optimizer, String baseURL, String contextPath,
+                    ComponentInvocation invocation)
     {
-        this.absoluteURI = absoluteURI;
-        this.optimizable = optimizable;
-        this.forForm = forForm;
         this.response = response;
         this.optimizer = optimizer;
+        this.baseURL = baseURL;
+        this.contextPath = contextPath;
+        this.invocation = invocation;
     }
 
     public void addParameter(String parameterName, String value)
     {
-        Defense.notBlank(parameterName, "parameterName");
-        Defense.notBlank(value, "value");
-
-        if (parameters == null)
-            parameters = CollectionFactory.newMap();
-
-        parameters.put(parameterName, value);
-    }
-
-    public String getAnchor()
-    {
-        return anchor;
+        invocation.addParameter(parameterName, value);
     }
 
     public List<String> getParameterNames()
     {
-        return InternalUtils.sortedKeys(parameters);
+        return invocation.getParameterNames();
     }
 
     public String getParameterValue(String name)
     {
-        return InternalUtils.get(parameters, name);
+        return invocation.getParameterValue(name);
     }
 
-    public void setAnchor(String anchor)
+    public String toURI()
     {
-        this.anchor = anchor;
+        return response.encodeURL(buildURI(false));
     }
 
     public String toAbsoluteURI()
     {
-<<<<<<< HEAD
-        return appendAnchor(response.encodeURL(buildURI()));
-=======
+        return response.encodeURL(buildURI(true));
+    }
+
+    private String buildURI(boolean full)
+    {
         boolean absolute = full | baseURL != null;
 
         StringBuilder builder = new StringBuilder(BUFFER_SIZE);
@@ -111,73 +112,26 @@
         String fullURI = builder.toString();
 
         return absolute ? fullURI : optimizer.optimizePath(fullURI);
->>>>>>> 95cdf13a
     }
 
     public String toRedirectURI()
     {
-        return appendAnchor(response.encodeRedirectURL(buildURI()));
+        return response.encodeRedirectURL(buildURI(true));
     }
 
-    public String toURI()
+    public String getAnchor()
     {
-        String path = buildURI();
-
-        if (optimizable)
-            path = optimizer.optimizePath(path);
-
-        return appendAnchor(response.encodeURL(path));
+        return anchor;
     }
 
-    private String appendAnchor(String path)
+    public void setAnchor(String anchor)
     {
-        return InternalUtils.isBlank(anchor)
-               ? path
-               : path + "#" + anchor;
+        this.anchor = anchor;
     }
 
-    /**
-     * Returns the value from {@link #toURI()}
-     */
     @Override
     public String toString()
     {
         return toURI();
     }
-
-
-    /**
-     * Extends the absolute path with any query parameters. Query parameters are never added to a forForm link.
-     *
-     * @return absoluteURI appended with query parameters
-     */
-    private String buildURI()
-    {
-        if (forForm || parameters == null)
-            return absoluteURI;
-
-        StringBuilder builder = new StringBuilder(absoluteURI.length() * 2);
-
-        builder.append(absoluteURI);
-
-        String sep = "?";
-
-        for (String name : getParameterNames())
-        {
-            String value = parameters.get(name);
-
-            builder.append(sep);
-
-            // We assume that the name is URL safe and that the value will already have been URL
-            // encoded if it is not known to be URL safe.
-
-            builder.append(name);
-            builder.append("=");
-            builder.append(value);
-
-            sep = "&";
-        }
-
-        return builder.toString();
-    }
 }