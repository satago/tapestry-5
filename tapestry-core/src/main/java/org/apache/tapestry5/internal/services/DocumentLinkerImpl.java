// Copyright 2007, 2008, 2009 The Apache Software Foundation
//
// Licensed under the Apache License, Version 2.0 (the "License");
// you may not use this file except in compliance with the License.
// You may obtain a copy of the License at
//
//     http://www.apache.org/licenses/LICENSE-2.0
//
// Unless required by applicable law or agreed to in writing, software
// distributed under the License is distributed on an "AS IS" BASIS,
// WITHOUT WARRANTIES OR CONDITIONS OF ANY KIND, either express or implied.
// See the License for the specific language governing permissions and
// limitations under the License.

package org.apache.tapestry5.internal.services;

import org.apache.tapestry5.dom.Document;
import org.apache.tapestry5.dom.Element;
import org.apache.tapestry5.dom.Node;
import org.apache.tapestry5.ioc.internal.util.CollectionFactory;
import org.apache.tapestry5.ioc.internal.util.InternalUtils;
import org.apache.tapestry5.services.ClientDataEncoder;
import org.apache.tapestry5.services.ClientDataSink;

import java.io.IOException;
import java.io.ObjectOutputStream;
import java.util.List;
import java.util.Set;

public class DocumentLinkerImpl implements DocumentLinker
{
    private final List<String> scripts = CollectionFactory.newList();

    private final StringBuilder scriptBlock = new StringBuilder();

    private final Set<String> stylesheets = CollectionFactory.newSet();

    private final List<IncludedStylesheet> includedStylesheets = CollectionFactory.newList();

    private final boolean developmentMode;

    private final boolean omitGeneratorMetaTag;

    private final String tapestryBanner;

    private final ClientDataEncoder clientDataEncoder;

    private boolean combineScripts;

    /**
     * Full asset path prefix, including the request context path.
     */
    private final String fullAssetPrefix;

    private final int contextPathLength;

    /**
     * @param productionMode       via symbol configuration
     * @param omitGeneratorMetaTag via symbol configuration
     * @param tapestryVersion      version of Tapestry framework (for meta tag)
     * @param combineScripts       if true, individual JavaScript assets will be combined into a single virtual asset
     * @param contextPath          {@link org.apache.tapestry5.services.Request#getContextPath()}
     * @param clientDataEncoder    used to encode data for the combined virtual asset
     */
    public DocumentLinkerImpl(boolean productionMode, boolean omitGeneratorMetaTag,
                              String tapestryVersion, boolean combineScripts, String contextPath,
                              ClientDataEncoder clientDataEncoder)
    {
        this.combineScripts = combineScripts;
        this.clientDataEncoder = clientDataEncoder;

        developmentMode = !productionMode;
        this.omitGeneratorMetaTag = omitGeneratorMetaTag;

        tapestryBanner = String.format("Apache Tapestry Framework (version %s)", tapestryVersion);

        fullAssetPrefix = contextPath + RequestConstants.ASSET_PATH_PREFIX;

        contextPathLength = contextPath.length();
    }

    public void addStylesheetLink(String styleURL, String media)
    {
        if (stylesheets.contains(styleURL)) return;

        includedStylesheets.add(new IncludedStylesheet(styleURL, media));

        stylesheets.add(styleURL);
    }

    public void addScriptLink(String scriptURL)
    {
        if (scripts.contains(scriptURL)) return;

        scripts.add(scriptURL);

        // If a script with an external URL is added, we can't combine the scripts after all.

        if (combineScripts && !scriptURL.startsWith(fullAssetPrefix))
            combineScripts = false;
    }

    public void addScript(String script)
    {
        if (InternalUtils.isBlank(script)) return;

        scriptBlock.append(script);
        scriptBlock.append("\n");
    }

    /**
     * Updates the supplied Document, possibly adding &lt;head&gt; or &lt;body&gt; elements.
     *
     * @param document to be updated
     */
    public void updateDocument(Document document)
    {
        Element root = document.getRootElement();

        // If the document failed to render at all, that's a different problem and is reported elsewhere.

        if (root == null) return;

        if (!stylesheets.isEmpty())
            addStylesheetsToHead(root, includedStylesheets);

<<<<<<< HEAD
        //only add the generator meta only to html documents

        boolean isHtmlRoot = root.getName().equals("html");

        if (!omitGeneratorMetaTag && isHtmlRoot)
        {
            Element head = findOrCreateElement(root, "head", true);
            head.element("meta",
                         "name", "generator",
                         "content", tapestryBanner);
        }

=======
>>>>>>> 95cdf13a
        addScriptElements(root);
    }

    private void addScriptElements(Element root)
    {
        if (scripts.isEmpty() && scriptBlock.length() == 0) return;

        // This only applies when the document is an HTML document. This may need to change in the
        // future, perhaps configurable, to allow for html and xhtml and perhaps others. Does SVG
        // use stylesheets?

        String rootElementName = root.getName();

        if (!rootElementName.equals("html"))
            throw new RuntimeException(ServicesMessages.documentMissingHTMLRoot(rootElementName));

<<<<<<< HEAD
        Element container = findOrCreateElement(root, "head", true);
=======
        String childElement = scriptsAtTop ? "head" : "body";

        Element container = findOrCreateElement(root, childElement, scriptsAtTop);
>>>>>>> 95cdf13a

        // TAPESTRY-2364

        addScriptLinksForIncludedScripts(container, scripts);

        addDynamicScriptBlock(findOrCreateElement(root, "body", false));
    }

    private Element findOrCreateElement(Element root, String childElement, boolean atTop)
    {
        Element container = root.find(childElement);

        // Create the element is it is missing.

        if (container == null)
            container = atTop ? root.elementAt(0, childElement) : root.element(childElement);

        return container;
    }

    /**
     * Adds the dynamic script block, which is, ultimately, a call to the client-side Tapestry.onDOMLoaded() function.
     *
     * @param body element to add the dynamic scripting to
     */
    protected void addDynamicScriptBlock(Element body)
    {
        boolean blockNeeded = (developmentMode && !scripts.isEmpty()) || scriptBlock.length() > 0;

        if (blockNeeded)
        {
            Element e = body.element("script", "type", "text/javascript");

            if (developmentMode)
                e.raw("Tapestry.DEBUG_ENABLED = true;\n");

            e.raw("Tapestry.onDOMLoaded(function() {\n");

            e.raw(scriptBlock.toString());

            e.raw("});\n");
        }
    }

    /**
<<<<<<< HEAD
     * Adds a script link for each included script to the bottom of the container (the &lt;head&gt;).
=======
     * Adds a script link for each included script to the bottom of the container (the &lt;head&gt; or &lt;body&gt; of
     * the document, based on the scriptsAtTop configuration).
>>>>>>> 95cdf13a
     *
     * @param container element to add the script links to
     * @param scripts   scripts to add
     */
    protected void addScriptLinksForIncludedScripts(Element container, List<String> scripts)
    {
<<<<<<< HEAD
        Element existing = findExistingElement(container, "script");

        Element scriptContainer = container.element("script-container");

        if (combineScripts)
        {
            addCombinedScriptLink(scriptContainer, scripts);
        }
        else
        {
            for (String scriptURL : scripts)
                scriptContainer.element("script",
                                        "type", "text/javascript",
                                        "src", scriptURL);
        }

        if (existing != null) scriptContainer.moveBefore(existing);

        scriptContainer.pop();
    }

    private void addCombinedScriptLink(Element container, List<String> scripts)
    {
        try
        {
            ClientDataSink dataSink = clientDataEncoder.createSink();

            ObjectOutputStream stream = dataSink.getObjectOutputStream();

            stream.writeInt(scripts.size());

            for (String scriptURL : scripts)
            {
                // Each scriptURL will be prefixed with the context path, which isn't needed to build the combined virtual
                // asset (in fact, it gets in the way).

                stream.writeUTF(scriptURL.substring(contextPathLength));
            }

            String virtualURL = fullAssetPrefix + RequestConstants.VIRTUAL_FOLDER + dataSink.getEncodedClientData() + ".js";

            container.element("script",
                              "type", "text/javascript",
                              "src", virtualURL);
        }
        catch (IOException ex)
        {
            throw new RuntimeException(ex);
        }
=======
        for (String scriptURL : scripts)
            container.element("script",
                              "src", scriptURL,
                              "type", "text/javascript");
>>>>>>> 95cdf13a
    }


    /**
     * Locates the head element under the root ("html") element, creating it if necessary, and adds the stylesheets to
     * it.
     *
     * @param root        element of document
     * @param stylesheets to add to the document
     */
    protected void addStylesheetsToHead(Element root, List<IncludedStylesheet> stylesheets)
    {
        int count = stylesheets.size();

        if (count == 0) return;

        // This only applies when the document is an HTML document. This may need to change in the
        // future, perhaps configurable, to allow for html and xhtml and perhaps others. Does SVG
        // use stylesheets?

        String rootElementName = root.getName();
<<<<<<< HEAD

        // Not an html document, don't add anything. 
        if (!rootElementName.equals("html")) return;

        Element head = findOrCreateElement(root, "head", true);

        Element existing = findExistingElement(head, "link");

        // Create a temporary container element.
        Element container = head.element("stylesheet-link-container");
=======

        // Not an html document, don't add anything. 
        if (!rootElementName.equals("html")) return;

        Element head = findOrCreateElement(root, "head", true);
>>>>>>> 95cdf13a

        for (int i = 0; i < count; i++)
            stylesheets.get(i).add(container);

        if (existing != null)
            container.moveBefore(existing);

        container.pop();
    }

    Element findExistingElement(Element container, String elementName)
    {
        for (Node n : container.getChildren())
        {
            if (n instanceof Element)
            {
                Element e = (Element) n;

                if (e.getName().equalsIgnoreCase(elementName)) return e;
            }
        }

        return null;
    }
}<|MERGE_RESOLUTION|>--- conflicted
+++ resolved
@@ -1,4 +1,4 @@
-// Copyright 2007, 2008, 2009 The Apache Software Foundation
+// Copyright 2007, 2008 The Apache Software Foundation
 //
 // Licensed under the Apache License, Version 2.0 (the "License");
 // you may not use this file except in compliance with the License.
@@ -16,14 +16,9 @@
 
 import org.apache.tapestry5.dom.Document;
 import org.apache.tapestry5.dom.Element;
-import org.apache.tapestry5.dom.Node;
 import org.apache.tapestry5.ioc.internal.util.CollectionFactory;
 import org.apache.tapestry5.ioc.internal.util.InternalUtils;
-import org.apache.tapestry5.services.ClientDataEncoder;
-import org.apache.tapestry5.services.ClientDataSink;
 
-import java.io.IOException;
-import java.io.ObjectOutputStream;
 import java.util.List;
 import java.util.Set;
 
@@ -39,44 +34,12 @@
 
     private final boolean developmentMode;
 
-    private final boolean omitGeneratorMetaTag;
+    private final boolean scriptsAtTop;
 
-    private final String tapestryBanner;
-
-    private final ClientDataEncoder clientDataEncoder;
-
-    private boolean combineScripts;
-
-    /**
-     * Full asset path prefix, including the request context path.
-     */
-    private final String fullAssetPrefix;
-
-    private final int contextPathLength;
-
-    /**
-     * @param productionMode       via symbol configuration
-     * @param omitGeneratorMetaTag via symbol configuration
-     * @param tapestryVersion      version of Tapestry framework (for meta tag)
-     * @param combineScripts       if true, individual JavaScript assets will be combined into a single virtual asset
-     * @param contextPath          {@link org.apache.tapestry5.services.Request#getContextPath()}
-     * @param clientDataEncoder    used to encode data for the combined virtual asset
-     */
-    public DocumentLinkerImpl(boolean productionMode, boolean omitGeneratorMetaTag,
-                              String tapestryVersion, boolean combineScripts, String contextPath,
-                              ClientDataEncoder clientDataEncoder)
+    public DocumentLinkerImpl(boolean productionMode, boolean scriptsAtTop)
     {
-        this.combineScripts = combineScripts;
-        this.clientDataEncoder = clientDataEncoder;
-
         developmentMode = !productionMode;
-        this.omitGeneratorMetaTag = omitGeneratorMetaTag;
-
-        tapestryBanner = String.format("Apache Tapestry Framework (version %s)", tapestryVersion);
-
-        fullAssetPrefix = contextPath + RequestConstants.ASSET_PATH_PREFIX;
-
-        contextPathLength = contextPath.length();
+        this.scriptsAtTop = scriptsAtTop;
     }
 
     public void addStylesheetLink(String styleURL, String media)
@@ -93,11 +56,6 @@
         if (scripts.contains(scriptURL)) return;
 
         scripts.add(scriptURL);
-
-        // If a script with an external URL is added, we can't combine the scripts after all.
-
-        if (combineScripts && !scriptURL.startsWith(fullAssetPrefix))
-            combineScripts = false;
     }
 
     public void addScript(String script)
@@ -124,21 +82,6 @@
         if (!stylesheets.isEmpty())
             addStylesheetsToHead(root, includedStylesheets);
 
-<<<<<<< HEAD
-        //only add the generator meta only to html documents
-
-        boolean isHtmlRoot = root.getName().equals("html");
-
-        if (!omitGeneratorMetaTag && isHtmlRoot)
-        {
-            Element head = findOrCreateElement(root, "head", true);
-            head.element("meta",
-                         "name", "generator",
-                         "content", tapestryBanner);
-        }
-
-=======
->>>>>>> 95cdf13a
         addScriptElements(root);
     }
 
@@ -155,13 +98,9 @@
         if (!rootElementName.equals("html"))
             throw new RuntimeException(ServicesMessages.documentMissingHTMLRoot(rootElementName));
 
-<<<<<<< HEAD
-        Element container = findOrCreateElement(root, "head", true);
-=======
         String childElement = scriptsAtTop ? "head" : "body";
 
         Element container = findOrCreateElement(root, childElement, scriptsAtTop);
->>>>>>> 95cdf13a
 
         // TAPESTRY-2364
 
@@ -194,6 +133,7 @@
         if (blockNeeded)
         {
             Element e = body.element("script", "type", "text/javascript");
+            e.raw("\n<!--\n");
 
             if (developmentMode)
                 e.raw("Tapestry.DEBUG_ENABLED = true;\n");
@@ -203,80 +143,25 @@
             e.raw(scriptBlock.toString());
 
             e.raw("});\n");
+
+            e.raw("// -->\n");
         }
     }
 
     /**
-<<<<<<< HEAD
-     * Adds a script link for each included script to the bottom of the container (the &lt;head&gt;).
-=======
      * Adds a script link for each included script to the bottom of the container (the &lt;head&gt; or &lt;body&gt; of
      * the document, based on the scriptsAtTop configuration).
->>>>>>> 95cdf13a
      *
      * @param container element to add the script links to
      * @param scripts   scripts to add
      */
     protected void addScriptLinksForIncludedScripts(Element container, List<String> scripts)
     {
-<<<<<<< HEAD
-        Element existing = findExistingElement(container, "script");
-
-        Element scriptContainer = container.element("script-container");
-
-        if (combineScripts)
-        {
-            addCombinedScriptLink(scriptContainer, scripts);
-        }
-        else
-        {
-            for (String scriptURL : scripts)
-                scriptContainer.element("script",
-                                        "type", "text/javascript",
-                                        "src", scriptURL);
-        }
-
-        if (existing != null) scriptContainer.moveBefore(existing);
-
-        scriptContainer.pop();
-    }
-
-    private void addCombinedScriptLink(Element container, List<String> scripts)
-    {
-        try
-        {
-            ClientDataSink dataSink = clientDataEncoder.createSink();
-
-            ObjectOutputStream stream = dataSink.getObjectOutputStream();
-
-            stream.writeInt(scripts.size());
-
-            for (String scriptURL : scripts)
-            {
-                // Each scriptURL will be prefixed with the context path, which isn't needed to build the combined virtual
-                // asset (in fact, it gets in the way).
-
-                stream.writeUTF(scriptURL.substring(contextPathLength));
-            }
-
-            String virtualURL = fullAssetPrefix + RequestConstants.VIRTUAL_FOLDER + dataSink.getEncodedClientData() + ".js";
-
-            container.element("script",
-                              "type", "text/javascript",
-                              "src", virtualURL);
-        }
-        catch (IOException ex)
-        {
-            throw new RuntimeException(ex);
-        }
-=======
         for (String scriptURL : scripts)
             container.element("script",
                               "src", scriptURL,
                               "type", "text/javascript");
->>>>>>> 95cdf13a
     }
-
 
     /**
      * Locates the head element under the root ("html") element, creating it if necessary, and adds the stylesheets to
@@ -296,46 +181,13 @@
         // use stylesheets?
 
         String rootElementName = root.getName();
-<<<<<<< HEAD
 
         // Not an html document, don't add anything. 
         if (!rootElementName.equals("html")) return;
 
         Element head = findOrCreateElement(root, "head", true);
 
-        Element existing = findExistingElement(head, "link");
-
-        // Create a temporary container element.
-        Element container = head.element("stylesheet-link-container");
-=======
-
-        // Not an html document, don't add anything. 
-        if (!rootElementName.equals("html")) return;
-
-        Element head = findOrCreateElement(root, "head", true);
->>>>>>> 95cdf13a
-
         for (int i = 0; i < count; i++)
-            stylesheets.get(i).add(container);
-
-        if (existing != null)
-            container.moveBefore(existing);
-
-        container.pop();
-    }
-
-    Element findExistingElement(Element container, String elementName)
-    {
-        for (Node n : container.getChildren())
-        {
-            if (n instanceof Element)
-            {
-                Element e = (Element) n;
-
-                if (e.getName().equalsIgnoreCase(elementName)) return e;
-            }
-        }
-
-        return null;
+            stylesheets.get(i).add(head, i);
     }
 }