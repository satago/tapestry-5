--- conflicted
+++ resolved
@@ -17,11 +17,7 @@
 /**
  * Event listener interface for objects that need to know when the current request finishes.
  *
-<<<<<<< HEAD
- * @see org.apache.tapestry5.internal.services.EndOfRequestEventHub
-=======
  * @see org.apache.tapestry5.internal.services.EndOfRequestListenerHub
->>>>>>> 95cdf13a
  */
 public interface EndOfRequestListener
 {
