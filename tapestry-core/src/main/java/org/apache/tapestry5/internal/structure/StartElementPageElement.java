<<<<<<< HEAD
// Copyright 2006, 2008 The Apache Software Foundation
//
// Licensed under the Apache License, Version 2.0 (the "License");
// you may not use this file except in compliance with the License.
// You may obtain a copy of the License at
//
//     http://www.apache.org/licenses/LICENSE-2.0
//
// Unless required by applicable law or agreed to in writing, software
// distributed under the License is distributed on an "AS IS" BASIS,
// WITHOUT WARRANTIES OR CONDITIONS OF ANY KIND, either express or implied.
// See the License for the specific language governing permissions and
// limitations under the License.

package org.apache.tapestry5.internal.structure;

import org.apache.tapestry5.MarkupWriter;
import org.apache.tapestry5.runtime.RenderCommand;
import org.apache.tapestry5.runtime.RenderQueue;

public class StartElementPageElement implements RenderCommand
{
    private final String namespaceURI;

    private final String name;

    public StartElementPageElement(String namespaceURI, String name)
    {
        this.namespaceURI = namespaceURI;

        this.name = name;
    }

    public void render(MarkupWriter writer, RenderQueue queue)
    {
        writer.elementNS(namespaceURI, name);
    }

    @Override
    public String toString()
    {
        return String.format("Start[%s %s]", namespaceURI, name);
    }
}
=======
// Copyright 2006, 2008 The Apache Software Foundation
//
// Licensed under the Apache License, Version 2.0 (the "License");
// you may not use this file except in compliance with the License.
// You may obtain a copy of the License at
//
//     http://www.apache.org/licenses/LICENSE-2.0
//
// Unless required by applicable law or agreed to in writing, software
// distributed under the License is distributed on an "AS IS" BASIS,
// WITHOUT WARRANTIES OR CONDITIONS OF ANY KIND, either express or implied.
// See the License for the specific language governing permissions and
// limitations under the License.

package org.apache.tapestry5.internal.structure;

import org.apache.tapestry5.MarkupWriter;
import org.apache.tapestry5.runtime.RenderCommand;
import org.apache.tapestry5.runtime.RenderQueue;

public class StartElementPageElement implements RenderCommand
{
    private final String namespaceURI;

    private final String name;

    public StartElementPageElement(String namespaceURI, String name)
    {
        this.namespaceURI = namespaceURI;

        this.name = name;
    }

    public void render(MarkupWriter writer, RenderQueue queue)
    {
        writer.elementNS(namespaceURI, name);
    }

    @Override
    public String toString()
    {
        return String.format("Start[%s %s]", namespaceURI, name);
    }
}
>>>>>>> 95cdf13a
<|MERGE_RESOLUTION|>--- conflicted
+++ resolved
@@ -1,91 +1,44 @@
-<<<<<<< HEAD
-// Copyright 2006, 2008 The Apache Software Foundation
-//
-// Licensed under the Apache License, Version 2.0 (the "License");
-// you may not use this file except in compliance with the License.
-// You may obtain a copy of the License at
-//
-//     http://www.apache.org/licenses/LICENSE-2.0
-//
-// Unless required by applicable law or agreed to in writing, software
-// distributed under the License is distributed on an "AS IS" BASIS,
-// WITHOUT WARRANTIES OR CONDITIONS OF ANY KIND, either express or implied.
-// See the License for the specific language governing permissions and
-// limitations under the License.
-
-package org.apache.tapestry5.internal.structure;
-
-import org.apache.tapestry5.MarkupWriter;
-import org.apache.tapestry5.runtime.RenderCommand;
-import org.apache.tapestry5.runtime.RenderQueue;
-
-public class StartElementPageElement implements RenderCommand
-{
-    private final String namespaceURI;
-
-    private final String name;
-
-    public StartElementPageElement(String namespaceURI, String name)
-    {
-        this.namespaceURI = namespaceURI;
-
-        this.name = name;
-    }
-
-    public void render(MarkupWriter writer, RenderQueue queue)
-    {
-        writer.elementNS(namespaceURI, name);
-    }
-
-    @Override
-    public String toString()
-    {
-        return String.format("Start[%s %s]", namespaceURI, name);
-    }
-}
-=======
-// Copyright 2006, 2008 The Apache Software Foundation
-//
-// Licensed under the Apache License, Version 2.0 (the "License");
-// you may not use this file except in compliance with the License.
-// You may obtain a copy of the License at
-//
-//     http://www.apache.org/licenses/LICENSE-2.0
-//
-// Unless required by applicable law or agreed to in writing, software
-// distributed under the License is distributed on an "AS IS" BASIS,
-// WITHOUT WARRANTIES OR CONDITIONS OF ANY KIND, either express or implied.
-// See the License for the specific language governing permissions and
-// limitations under the License.
-
-package org.apache.tapestry5.internal.structure;
-
-import org.apache.tapestry5.MarkupWriter;
-import org.apache.tapestry5.runtime.RenderCommand;
-import org.apache.tapestry5.runtime.RenderQueue;
-
-public class StartElementPageElement implements RenderCommand
-{
-    private final String namespaceURI;
-
-    private final String name;
-
-    public StartElementPageElement(String namespaceURI, String name)
-    {
-        this.namespaceURI = namespaceURI;
-
-        this.name = name;
-    }
-
-    public void render(MarkupWriter writer, RenderQueue queue)
-    {
-        writer.elementNS(namespaceURI, name);
-    }
-
-    @Override
-    public String toString()
-    {
-        return String.format("Start[%s %s]", namespaceURI, name);
-    }
-}
->>>>>>> 95cdf13a
+// Copyright 2006, 2008 The Apache Software Foundation
+//
+// Licensed under the Apache License, Version 2.0 (the "License");
+// you may not use this file except in compliance with the License.
+// You may obtain a copy of the License at
+//
+//     http://www.apache.org/licenses/LICENSE-2.0
+//
+// Unless required by applicable law or agreed to in writing, software
+// distributed under the License is distributed on an "AS IS" BASIS,
+// WITHOUT WARRANTIES OR CONDITIONS OF ANY KIND, either express or implied.
+// See the License for the specific language governing permissions and
+// limitations under the License.
+
+package org.apache.tapestry5.internal.structure;
+
+import org.apache.tapestry5.MarkupWriter;
+import org.apache.tapestry5.runtime.RenderCommand;
+import org.apache.tapestry5.runtime.RenderQueue;
+
+public class StartElementPageElement implements RenderCommand
+{
+    private final String namespaceURI;
+
+    private final String name;
+
+    public StartElementPageElement(String namespaceURI, String name)
+    {
+        this.namespaceURI = namespaceURI;
+
+        this.name = name;
+    }
+
+    public void render(MarkupWriter writer, RenderQueue queue)
+    {
+        writer.elementNS(namespaceURI, name);
+    }
+
+    @Override
+    public String toString()
+    {
+        return String.format("Start[%s %s]", namespaceURI, name);
+    }
+}