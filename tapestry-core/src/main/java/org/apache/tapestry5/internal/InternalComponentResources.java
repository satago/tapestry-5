--- conflicted
+++ resolved
@@ -1,4 +1,4 @@
-// Copyright 2006, 2007, 2008, 2009 The Apache Software Foundation
+// Copyright 2006, 2007, 2008 The Apache Software Foundation
 //
 // Licensed under the Apache License, Version 2.0 (the "License");
 // you may not use this file except in compliance with the License.
@@ -47,7 +47,6 @@
 
     /**
      * Allows the resources to cleanup any render-time only data.
-<<<<<<< HEAD
      */
     void postRenderCleanup();
 
@@ -61,30 +60,6 @@
      *
      * @param parameterName
      * @return object used to read and update the parameter
-=======
->>>>>>> 95cdf13a
      */
     ParameterAccess getParameterAccess(String parameterName);
-
-    /**
-     * Gets access object suitable for handling mixin fields which are bound to a parameter of the core component
-     * @param boundParameterName the name of the mixin field that should be linked to the core component's field.
-     * @param parentParameterNames the list of parameter names to try in the parent. The first name that matches a
-     *          declared parameter name in the core component will be used. This allows BindParameter to be used with
-     *          mixins that have a similar parameter type with different parameter names (eg:
-     * @since 5.2.0.0
-     */
-<<<<<<< HEAD
-    ParameterAccess getContainerBoundParameterAccess(String boundParameterName, String... parentParameterNames);
-=======
-    void queueRender(RenderQueue queue);
-
-    /**
-     * Gets access object for the parameter.
-     *
-     * @param parameterName
-     * @return object used to read and update the parameter
-     */
-    ParameterAccess getParameterAccess(String parameterName);
->>>>>>> 95cdf13a
 }