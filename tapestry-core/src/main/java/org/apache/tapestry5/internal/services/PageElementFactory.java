// Copyright 2006, 2007, 2008, 2009 The Apache Software Foundation
//
// Licensed under the Apache License, Version 2.0 (the "License");
// you may not use this file except in compliance with the License.
// You may obtain a copy of the License at
//
//     http://www.apache.org/licenses/LICENSE-2.0
//
// Unless required by applicable law or agreed to in writing, software
// distributed under the License is distributed on an "AS IS" BASIS,
// WITHOUT WARRANTIES OR CONDITIONS OF ANY KIND, either express or implied.
// See the License for the specific language governing permissions and
// limitations under the License.

package org.apache.tapestry5.internal.services;

import org.apache.tapestry5.Binding;
import org.apache.tapestry5.ComponentResources;
import org.apache.tapestry5.internal.parser.AttributeToken;
import org.apache.tapestry5.internal.parser.ExpansionToken;
<<<<<<< HEAD
=======
import org.apache.tapestry5.internal.structure.ComponentPageElement;
import org.apache.tapestry5.internal.structure.Page;
>>>>>>> 95cdf13a
import org.apache.tapestry5.ioc.Location;
import org.apache.tapestry5.runtime.RenderCommand;
import org.apache.tapestry5.services.BindingSource;

/**
 * Used by the {@link org.apache.tapestry5.internal.services.PageLoader} to create partialar page elements. This has
 * evolved and focused to mostly concern bindings and expansions.
 */
public interface PageElementFactory
{
<<<<<<< HEAD
=======
    RenderCommand newAttributeElement(ComponentResources componentResources, AttributeToken token);

    RenderCommand newExpansionElement(ComponentResources componentResources, ExpansionToken token);

    /**
     * Creates a new binding as with {@link BindingSource#newBinding(String, ComponentResources, ComponentResources,
     * String, String, Location)}. However, if the binding contains an expansion (i.e., <code>${...}</code>), then a
     * binding that returns the fully expanded expression will be returned.
     */
    Binding newBinding(String parameterName, ComponentResources loadingComponentResources,
                       ComponentResources embeddedComponentResources, String defaultBindingPrefix, String expression,
                       Location location);

>>>>>>> 95cdf13a
    /**
     * Creates a RenderCommand for rendering an attribute, when the attribute contains expansions.
     *
     * @param componentResources identifies component
     * @param token              token containing value with expansions
     * @return render command to render the text with expansions expanded
     */
    RenderCommand newAttributeElement(ComponentResources componentResources, AttributeToken token);

    /**
     * Converts an expansion token into a command that renders the expanded value.
     *
     * @param componentResources identifies the component
     * @param token              contains expansion expression
     * @return command to render expansion
     */
    RenderCommand newExpansionElement(ComponentResources componentResources, ExpansionToken token);

    /**
     * Creates a new binding as with {@link BindingSource#newBinding(String, ComponentResources, ComponentResources,
     * String, String, Location)}. However, if the binding contains an expansion (i.e., <code>${...}</code>), then a
     * binding that returns the fully expanded expression will be returned.
     */
    Binding newBinding(String parameterName, ComponentResources loadingComponentResources,
                       ComponentResources embeddedComponentResources, String defaultBindingPrefix, String expression,
                       Location location);

}<|MERGE_RESOLUTION|>--- conflicted
+++ resolved
@@ -1,4 +1,4 @@
-// Copyright 2006, 2007, 2008, 2009 The Apache Software Foundation
+// Copyright 2006, 2007, 2008 The Apache Software Foundation
 //
 // Licensed under the Apache License, Version 2.0 (the "License");
 // you may not use this file except in compliance with the License.
@@ -16,25 +16,22 @@
 
 import org.apache.tapestry5.Binding;
 import org.apache.tapestry5.ComponentResources;
+import org.apache.tapestry5.annotations.Component;
 import org.apache.tapestry5.internal.parser.AttributeToken;
 import org.apache.tapestry5.internal.parser.ExpansionToken;
-<<<<<<< HEAD
-=======
 import org.apache.tapestry5.internal.structure.ComponentPageElement;
 import org.apache.tapestry5.internal.structure.Page;
->>>>>>> 95cdf13a
 import org.apache.tapestry5.ioc.Location;
 import org.apache.tapestry5.runtime.RenderCommand;
 import org.apache.tapestry5.services.BindingSource;
 
+import java.util.Locale;
+
 /**
- * Used by the {@link org.apache.tapestry5.internal.services.PageLoader} to create partialar page elements. This has
- * evolved and focused to mostly concern bindings and expansions.
+ * Used by the {@link org.apache.tapestry5.internal.services.PageLoader} to create page elements
  */
 public interface PageElementFactory
 {
-<<<<<<< HEAD
-=======
     RenderCommand newAttributeElement(ComponentResources componentResources, AttributeToken token);
 
     RenderCommand newExpansionElement(ComponentResources componentResources, ExpansionToken token);
@@ -48,32 +45,54 @@
                        ComponentResources embeddedComponentResources, String defaultBindingPrefix, String expression,
                        Location location);
 
->>>>>>> 95cdf13a
     /**
-     * Creates a RenderCommand for rendering an attribute, when the attribute contains expansions.
+     * Creates a new component and adds it to the page and to its container.
+     * <p/>
+     * Note: doesn't add the component as a child of the container.
      *
-     * @param componentResources identifies component
-     * @param token              token containing value with expansions
-     * @return render command to render the text with expansions expanded
+     * @param page               the page that will ultimately contain the new component
+     * @param container          the existing component that contains the new component
+     * @param id                 the id, unique within the container, of the new component
+     * @param componentType      the type of the component (as defined in the template or the {@link Component}
+     *                           annotation)
+     * @param componentClassName the fully qualfied class name used when the componentType is blank (null or the empty
+     *                           string)
+     * @param elementName        name of element in template
+     * @param location           location of the component's element within its container's template
+     * @return the newly created component page element, after adding it to the page and container
      */
-    RenderCommand newAttributeElement(ComponentResources componentResources, AttributeToken token);
+    ComponentPageElement newComponentElement(Page page, ComponentPageElement container, String id, String componentType,
+                                             String componentClassName, String elementName, Location location);
 
     /**
-     * Converts an expansion token into a command that renders the expanded value.
+     * Creates a new root component for a page. Adds any mixins defined by the components model.
      *
-     * @param componentResources identifies the component
-     * @param token              contains expansion expression
-     * @return command to render expansion
+     * @param page      the page that will contain the root component
+     * @param className the fully qualified class name of the root component
+     * @param locale    the locale for the page
+     * @return the root page element
      */
-    RenderCommand newExpansionElement(ComponentResources componentResources, ExpansionToken token);
+    ComponentPageElement newRootComponentElement(Page page, String className, Locale locale);
 
     /**
-     * Creates a new binding as with {@link BindingSource#newBinding(String, ComponentResources, ComponentResources,
-     * String, String, Location)}. However, if the binding contains an expansion (i.e., <code>${...}</code>), then a
-     * binding that returns the fully expanded expression will be returned.
+     * Adds a mixin to the element, resolving the mixin type to a mixin class.
+     * <p/>
+     * Sure, this isn't quite a <em>factory</em> method, but PEF has all the tools to accomplish this handy, as opposed
+     * to PageLoaderImpl.
+     *
+     * @param component the component to which a mixin will be added
+     * @param mixinType used to resolve the mixin class name
      */
-    Binding newBinding(String parameterName, ComponentResources loadingComponentResources,
-                       ComponentResources embeddedComponentResources, String defaultBindingPrefix, String expression,
-                       Location location);
+    void addMixinByTypeName(ComponentPageElement component, String mixinType);
 
+    /**
+     * Adds a mixin to the element.
+     * <p/>
+     * Sure, this isn't quite a <em>factory</em> method, but PEF has all the tools to accomplish this handy, as opposed
+     * to PageLoaderImpl.
+     *
+     * @param component      the component to which a mixin will be added
+     * @param mixinClassName fully qualified class name of the mixin
+     */
+    void addMixinByClassName(ComponentPageElement component, String mixinClassName);
 }