--- conflicted
+++ resolved
@@ -1,4 +1,4 @@
-// Copyright 2006, 2007, 2008, 2009 The Apache Software Foundation
+// Copyright 2006, 2007, 2008 The Apache Software Foundation
 //
 // Licensed under the Apache License, Version 2.0 (the "License");
 // you may not use this file except in compliance with the License.
@@ -154,29 +154,6 @@
      * org.apache.tapestry5.annotations.AfterRender}, etc.).
      *
      * @return set of classes
-<<<<<<< HEAD
-     * @since 5.0.19, 5.1.0.0
      */
     Set<Class> getHandledRenderPhases();
-
-    /**
-     * Determines if the component has an event handler for the indicated event name (case insensitive). This includes
-     * handles in the component class itself, or its super-classes, but does not include event handles supplied by
-     * implementation or instance mixins.
-     *
-     * @param eventType name of event to check (case insensitive)
-     * @return true if event handler present
-     */
-    boolean handlesEvent(String eventType);
-
-    /**
-     * @param mixinClassName class name of the mixin for which the ordering is desired
-     * @return the ordering constraint(s) for the mixin, potentially null.
-     * @since 5.2.0.0
-     */
-    String[] getOrderForMixin(String mixinClassName);
-=======
-     */
-    Set<Class> getHandledRenderPhases();
->>>>>>> 95cdf13a
 }