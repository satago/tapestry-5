--- conflicted
+++ resolved
@@ -1,4 +1,4 @@
-// Copyright 2006, 2007, 2008, 2009 The Apache Software Foundation
+// Copyright 2006, 2007, 2008 The Apache Software Foundation
 //
 // Licensed under the Apache License, Version 2.0 (the "License");
 // you may not use this file except in compliance with the License.
@@ -34,25 +34,8 @@
      * @param defaultBindingPrefix the default binding prefix for this parameter @throws IllegalArgumentException if a
      *                             parameter with the given name has already been defined for this model
      * @see Parameter
-     * @deprecated Use {@link #addParameter(String, boolean, boolean, String, boolean)} instead.
      */
     void addParameter(String name, boolean required, boolean allowNull, String defaultBindingPrefix);
-
-    /**
-     * Adds a new formal parameter to the model. Each parameter has a unique name (though access to parameters is case
-     * insensitive).
-     *
-     * @param name                 new, unique name for the parameter
-     * @param required             if true, the parameter must be bound
-     * @param allowNull            if true, then parameter may be bound to null, if false a null check will be added
-     * @param defaultBindingPrefix the default binding prefix for this parameter @throws IllegalArgumentException if a
-     *                             parameter with the given name has already been defined for this model
-     * @param cached               if true, the parameter value should be cached within the component during rendering
-     * @see org.apache.tapestry5.annotations.Parameter
-     * @since 5.2.0.0
-     */
-    public void addParameter(String name, boolean required, boolean allowNull, String defaultBindingPrefix,boolean cached);
-
 
     /**
      * Defines a new embedded component.
@@ -83,10 +66,9 @@
     String setFieldPersistenceStrategy(String fieldName, String strategy);
 
     /**
-     * Adds a mixin to the component's implementation, optionally specifying ordering constraints, as per OrderedConfiguration.
-     * @since 5.2.0.0
+     * Adds a mixin to the component's implementation.
      */
-    void addMixinClassName(String mixinClassName, String... order);
+    void addMixinClassName(String mixinClassName);
 
     /**
      * Sets the internal flag to indicate that this model (and all models that extend from it) support informal
@@ -109,21 +91,7 @@
      *
      * @param renderPhase annotation class corresponding to the render phase
      * @see ComponentModel#getHandledRenderPhases()
-<<<<<<< HEAD
-     * @since 5.0.19, 5.1.0.0
-     */
-    void addRenderPhase(Class renderPhase);
-
-    /**
-     * Identifies that the component includes an event handler for the indicated event type.
-     *
-     * @param eventType of handled event
-     * @since 5.1.0.0
-     */
-    void addEventHandler(String eventType);
-=======
      * @since 5.0.19
      */
     void addRenderPhase(Class renderPhase);
->>>>>>> 95cdf13a
 }