// Copyright 2008, 2009 The Apache Software Foundation
//
// Licensed under the Apache License, Version 2.0 (the "License");
// you may not use this file except in compliance with the License.
// You may obtain a copy of the License at
//
//     http://www.apache.org/licenses/LICENSE-2.0
//
// Unless required by applicable law or agreed to in writing, software
// distributed under the License is distributed on an "AS IS" BASIS,
// WITHOUT WARRANTIES OR CONDITIONS OF ANY KIND, either express or implied.
// See the License for the specific language governing permissions and
// limitations under the License.

package org.apache.tapestry5;

/**
 * Defines the names of symbols used to configure Tapestry.
 *
 * @see org.apache.tapestry5.ioc.services.SymbolSource
 */
public class SymbolConstants
{
    /**
     * Indicates whether Tapestry is running in production mode or developer mode.  The primary difference is how
     * exceptions are reported.
     */
    public static final String PRODUCTION_MODE = "tapestry.production-mode";

    /**
     * Symbol which may be set to "true" to force the use of absolute URIs (not relative URIs) exclusively.
     */
    public static final String FORCE_ABSOLUTE_URIS = "tapestry.force-absolute-uris";

    /**
     * If set to "true", then action requests will render a page markup response immediately, rather than sending a
     * redirect to render the response.  "Action request" is an outdated term for "component event request" (i.e., most
     * links and all form submissions).
     */
    public static final String SUPPRESS_REDIRECT_FROM_ACTION_REQUESTS = "tapestry.suppress-redirect-from-action-requests";

    /**
     * The list of locales supported by the application; locales identified in the incoming request are "narrowed" to
     * one of these values. The first locale name in the list is the default locale used when no proper match can be
     * found.
     */
    public static final String SUPPORTED_LOCALES = "tapestry.supported-locales";

    /**
     * Controls whether whitespace is compressed by default in templates, or left as is. The factory default is to
     * compress whitespace. This can be overridden using the xml:space attribute inside template elements.
     */
    public static final String COMPRESS_WHITESPACE = "tapestry.compress-whitespace";

    /**
     * Time interval defining how often Tapestry will check for updates to local files (including classes). This number
     * can be raised in a production environment. The default is "1 s" (one second), which is appropriate for
     * development.
     */
    public static final String FILE_CHECK_INTERVAL = "tapestry.file-check-interval";

    /**
     * Time interval that sets how long Tapestry will wait to obtain the exclusive lock needed to check local files. The
     * default is "50 ms".
     */
    public static final String FILE_CHECK_UPDATE_TIMEOUT = "tapestry.file-check-update-timeout";

    /**
     * The version number of the core Tapestry framework, or UNKNOWN if the version number is not available (which
     * should only occur when developing Tapestry).
     */
    public static final String TAPESTRY_VERSION = "tapestry.version";

    /**
     * The location of the application-wide component messages catalog, relative to the web application context. This
     * will normally be <code>WEB-INF/app.properties</code>.
     */
    public static final String APPLICATION_CATALOG = "tapestry.app-catalog";

    /**
     * The  charset used when rendering page markup; the charset is also used as the request encoding when handling
     * incoming requests. The default is "UTF-8".
     */
    public static final String CHARSET = "tapestry.charset";

    /**
     * Used as the default for the Form's autofocus and clientValidation parameters. If overridden to "false", then
     * Forms will not (unless explicitly specified) use client validation or autofocus, which in turn, means that most
     * pages with Forms will not make use of the Tapestry JavaScript stack.
     */
    public static final String FORM_CLIENT_LOGIC_ENABLED = "tapestry.form-client-logic-enabled";

    /**
     * Name of page used to report exceptions; the page must implement {@link org.apache.tapestry5.services.ExceptionReporter}.
     * This is used by the default exception report handler service.
     */
    public static final String EXCEPTION_REPORT_PAGE = "tapestry.exception-report-page";

    /**
     * If true, then links for external JavaScript libraries are placed at the top of the document (just inside the
     * &lt;body&gt; element).  If false, the default, then the libraries are placed at the bottom of the document.
     * Per-page initialization always goes at the bottom.
     *
     * @deprecated since 5.1.0.1; scripts are now always at the top (see TAP5-544)
     */
    public static final String SCRIPTS_AT_TOP = "tapestry.script-at-top";

<<<<<<< HEAD
    /**
     * Identifies the default persistence strategy for all pages that do not provide an override (using this value as
     * {@link org.apache.tapestry5.annotations.Meta key}).
     *
     * @since 5.1.0.0
     */
    public static final String PERSISTENCE_STRATEGY = "tapestry.persistence-strategy";


    /**
     * Minimum output stream size, in bytes, before output is compressed using GZIP. Shorter streams are not compressed.
     * Tapestry buffers this amount and switches to a GZIP output stream as needed. The default is "100".
     *
     * @see #GZIP_COMPRESSION_ENABLED
     * @since 5.1.0.0
     */
    public static final String MIN_GZIP_SIZE = "tapestry.min-gzip-size";

    /**
     * Version number integrated into URLs for context assets. This should be changed for each release, otherwise
     * out-of-date files may be used from the client's local cache (due to far-future expired headers). The default
     * value is semi-random and different for each execution, which will adversely affect client caching, but is reasonable
     * for development.
     *
     * @since 5.1.0.0
     */
    public static final String APPLICATION_VERSION = "tapestry.application-version";

    /**
     * Used to omit the normal Tapestry framework generator meta tag. The meta tag is rendered by default, but clients
     * who do not wish to advertise their use of Tapestry may set this symbol to "true".
     *
     * @since 5.1.0.0
     */
    public static final String OMIT_GENERATOR_META = "tapestry.omit-generator-meta";

    /**
     * If "true" (the default) then GZip compression is enabled for dynamic requests and for static assets. If you are
     * using a server that handles GZip compression for you, or you don't want to ue the extra processing power
     * necessary to GZIP requests, then override this to "false".
     *
     * @see #MIN_GZIP_SIZE
     * @since 5.1.0.0
     */
    public static final String GZIP_COMPRESSION_ENABLED = "tapestry.gzip-compression-enabled";

    /**
     * If "true" (which itself defaults to production mode), then the {@link org.apache.tapestry5.annotations.Secure}
     * annotation will be honored.  If "false" (i.e., development mode), then the annotation and related HTTP/HTTPS
     * logic is ignored.
     *
     * @since 5.1.0.1
     */
    public static final String SECURE_ENABLED = "tapestry.secure-enabled";

    /**
     * If "true" (the default), then the {@link org.apache.tapestry5.services.PersistentLocale} will be encoded into the
     * {@link org.apache.tapestry5.Link} path by the {@link org.apache.tapestry5.services.ComponentEventLinkEncoder}
     * service. If overriden to "false" this does not occur, but you should provide a {@link
     * org.apache.tapestry5.services.LinkCreationListener} (registered with the {@link
     * org.apache.tapestry5.services.LinkCreationHub}) in order to add the locale as a query parameter (or provide some
     * alternate means of persisting the locale between requests).
     *
     * @since 5.1.0.1
     */
    public static final String ENCODE_LOCALE_INTO_PATH = "tapestry.encode-locale-into-path";

    /**
     * If "true" then JavaScript files will be combined into a single virtual JavaScript file. Defaults to "true" is
     * production mode.
     *
     * @since 5.1.0.2
     */
    public static final String COMBINE_SCRIPTS = "tapestry.combine-scripts";

    /**
     * If "true" then Blackbird JavaScript console is enabled.
     *
     * @since 5.2.0.0
     */
    public static final String BLACKBIRD_ENABLED = "tapestry.blackbird-enabled";

    /**
     * The default time interval that cookies created by Tapestry will be kept in the client web browser. The default is "7 d" (that is, seven days).
     *
     * @since 5.2.0.0
     */
    public static final String COOKIE_MAX_AGE = "tapestry.default-cookie-max-age";

    /**
     * The logical name of the start page, the page that is rendered for the root URL.
     *
     * @since 5.2.0.0
     */
    public static final String START_PAGE_NAME = "tapestry.start-page-name";
    

    /**
     * The default stylesheet automatically injected into every rendered HTML page. 
     *
     * @since 5.2.0.0
     */
    public static final String DEFAULT_STYLESHEET = "tapestry.default-stylesheet";
    

    /**
     * The number of pages in the page pool (for a given page name / locale combination) before which Tapestry will start to wait for existing pages to be made available. 
     * Under this limit of pages, Tapestry will simply create a new page instance if no existing instance is readily available. 
     * Once the soft limit is reached, Tapestry will wait a short period of time (the soft wait interval) to see if an existing page 
     * instance is made available. It will then create a new page instance (unless the hard limit has been reached). 
     * The default is 5 page instances. Remember that page pooling is done separately for each page (and localization of the page). 
     *
     * @since 5.2.0.0
     */
    public static final String PAGE_POOL_SOFT_LIMIT = "tapestry.page-pool.soft-limit";
    

    /**
     * The absolute maximum number of page instances (for a particular page name / locale combination) that Tapestry will create at any time. 
     * If this number is reached, then requests will fail because a page instance is not available ... this can happen as part of a denial of service attack. 
     * For this value to have any meaning, it should be lower than the number of threads that the servlet container is configured to use when processing requests. 
     * The default is 20 page instances. 
     *
     * @since 5.2.0.0
     */
    public static final String PAGE_POOL_HARD_LIMIT = "tapestry.page-pool.hard-limit";
    

    /**
     * The time interval that Tapestry will wait for a page instance to become available before deciding whether to create an entirely new page instance. 
     * The default is "10 ms".
     *
     * @since 5.2.0.0
     */
    public static final String PAGE_POOL_SOFT_WAIT = "tapestry.page-pool.soft-wait";
    

    /**
     * The time interval that an instantiated page instance may be cached before being removed. As pages are returned to the pool, they are time stamped. 
     * Periodically (as per the file check interval), the pool is scanned for page instances that have not been used recently; those that are outside the 
     * active window are discarded. This is used to free up unnecessary page instances after a request surge. The default is "10 m" (10 minutes).
     *
     * @since 5.2.0.0
     */
    public static final String PAGE_POOL_ACTIVE_WINDOW  = "tapestry.page-pool.active-window";
    

    /**
     * The path to the embedded copy of script.aculo.us packaged with Tapestry.
     *
     * @since 5.2.0.0
     */
    public static final String SCRIPTACULOUS  = "tapestry.scriptaculous";
    

    /**
     * The path to the embedded datepicker.
     *
     * @since 5.2.0.0
     */
    public static final String DATEPICKER  = "tapestry.datepicker";
    

    /**
     * The path to the embedded copy of blackbird packaged with Tapestry.
     *
     * @since 5.2.0.0
     */
    public static final String BLACKBIRD  = "tapestry.blackbird";

    /**
     * Whether assets in the web application's context directory are available by default.
     * If true (the default), tapestry will provide conributions to the appropriate services (RegexAuthorizer) to allow access
     * to .js, .jpg, .jpeg, .png, .gif, and .css assets that reside within the application context.
     * If false, no such contributions will be made, and access to those resources will be restricted
     * without explicit user contributions.
     */
    public static final String CONTEXT_ASSETS_AVAILABLE ="tapestry.context-assets-available";

=======
>>>>>>> 95cdf13a
}<|MERGE_RESOLUTION|>--- conflicted
+++ resolved
@@ -1,4 +1,4 @@
-// Copyright 2008, 2009 The Apache Software Foundation
+// Copyright 2008 The Apache Software Foundation
 //
 // Licensed under the Apache License, Version 2.0 (the "License");
 // you may not use this file except in compliance with the License.
@@ -33,16 +33,14 @@
     public static final String FORCE_ABSOLUTE_URIS = "tapestry.force-absolute-uris";
 
     /**
-     * If set to "true", then action requests will render a page markup response immediately, rather than sending a
-     * redirect to render the response.  "Action request" is an outdated term for "component event request" (i.e., most
-     * links and all form submissions).
+     * If set to true, then action requests will render a page markup response immediately, rather than sending a
+     * redirect to render the response.
      */
     public static final String SUPPRESS_REDIRECT_FROM_ACTION_REQUESTS = "tapestry.suppress-redirect-from-action-requests";
 
     /**
      * The list of locales supported by the application; locales identified in the incoming request are "narrowed" to
-     * one of these values. The first locale name in the list is the default locale used when no proper match can be
-     * found.
+     * one of these values.
      */
     public static final String SUPPORTED_LOCALES = "tapestry.supported-locales";
 
@@ -54,14 +52,12 @@
 
     /**
      * Time interval defining how often Tapestry will check for updates to local files (including classes). This number
-     * can be raised in a production environment. The default is "1 s" (one second), which is appropriate for
-     * development.
+     * can be raised in a production environment.
      */
     public static final String FILE_CHECK_INTERVAL = "tapestry.file-check-interval";
 
     /**
-     * Time interval that sets how long Tapestry will wait to obtain the exclusive lock needed to check local files. The
-     * default is "50 ms".
+     * Time interval that sets how long Tapestry will wait to obtain the exclusive lock needed to check local files.
      */
     public static final String FILE_CHECK_UPDATE_TIMEOUT = "tapestry.file-check-update-timeout";
 
@@ -78,7 +74,7 @@
     public static final String APPLICATION_CATALOG = "tapestry.app-catalog";
 
     /**
-     * The  charset used when rendering page markup; the charset is also used as the request encoding when handling
+     * The  charset used when rendering page markup; the charset is also used as ther request encoding when handling
      * incoming requests. The default is "UTF-8".
      */
     public static final String CHARSET = "tapestry.charset";
@@ -100,191 +96,7 @@
      * If true, then links for external JavaScript libraries are placed at the top of the document (just inside the
      * &lt;body&gt; element).  If false, the default, then the libraries are placed at the bottom of the document.
      * Per-page initialization always goes at the bottom.
-     *
-     * @deprecated since 5.1.0.1; scripts are now always at the top (see TAP5-544)
      */
     public static final String SCRIPTS_AT_TOP = "tapestry.script-at-top";
 
-<<<<<<< HEAD
-    /**
-     * Identifies the default persistence strategy for all pages that do not provide an override (using this value as
-     * {@link org.apache.tapestry5.annotations.Meta key}).
-     *
-     * @since 5.1.0.0
-     */
-    public static final String PERSISTENCE_STRATEGY = "tapestry.persistence-strategy";
-
-
-    /**
-     * Minimum output stream size, in bytes, before output is compressed using GZIP. Shorter streams are not compressed.
-     * Tapestry buffers this amount and switches to a GZIP output stream as needed. The default is "100".
-     *
-     * @see #GZIP_COMPRESSION_ENABLED
-     * @since 5.1.0.0
-     */
-    public static final String MIN_GZIP_SIZE = "tapestry.min-gzip-size";
-
-    /**
-     * Version number integrated into URLs for context assets. This should be changed for each release, otherwise
-     * out-of-date files may be used from the client's local cache (due to far-future expired headers). The default
-     * value is semi-random and different for each execution, which will adversely affect client caching, but is reasonable
-     * for development.
-     *
-     * @since 5.1.0.0
-     */
-    public static final String APPLICATION_VERSION = "tapestry.application-version";
-
-    /**
-     * Used to omit the normal Tapestry framework generator meta tag. The meta tag is rendered by default, but clients
-     * who do not wish to advertise their use of Tapestry may set this symbol to "true".
-     *
-     * @since 5.1.0.0
-     */
-    public static final String OMIT_GENERATOR_META = "tapestry.omit-generator-meta";
-
-    /**
-     * If "true" (the default) then GZip compression is enabled for dynamic requests and for static assets. If you are
-     * using a server that handles GZip compression for you, or you don't want to ue the extra processing power
-     * necessary to GZIP requests, then override this to "false".
-     *
-     * @see #MIN_GZIP_SIZE
-     * @since 5.1.0.0
-     */
-    public static final String GZIP_COMPRESSION_ENABLED = "tapestry.gzip-compression-enabled";
-
-    /**
-     * If "true" (which itself defaults to production mode), then the {@link org.apache.tapestry5.annotations.Secure}
-     * annotation will be honored.  If "false" (i.e., development mode), then the annotation and related HTTP/HTTPS
-     * logic is ignored.
-     *
-     * @since 5.1.0.1
-     */
-    public static final String SECURE_ENABLED = "tapestry.secure-enabled";
-
-    /**
-     * If "true" (the default), then the {@link org.apache.tapestry5.services.PersistentLocale} will be encoded into the
-     * {@link org.apache.tapestry5.Link} path by the {@link org.apache.tapestry5.services.ComponentEventLinkEncoder}
-     * service. If overriden to "false" this does not occur, but you should provide a {@link
-     * org.apache.tapestry5.services.LinkCreationListener} (registered with the {@link
-     * org.apache.tapestry5.services.LinkCreationHub}) in order to add the locale as a query parameter (or provide some
-     * alternate means of persisting the locale between requests).
-     *
-     * @since 5.1.0.1
-     */
-    public static final String ENCODE_LOCALE_INTO_PATH = "tapestry.encode-locale-into-path";
-
-    /**
-     * If "true" then JavaScript files will be combined into a single virtual JavaScript file. Defaults to "true" is
-     * production mode.
-     *
-     * @since 5.1.0.2
-     */
-    public static final String COMBINE_SCRIPTS = "tapestry.combine-scripts";
-
-    /**
-     * If "true" then Blackbird JavaScript console is enabled.
-     *
-     * @since 5.2.0.0
-     */
-    public static final String BLACKBIRD_ENABLED = "tapestry.blackbird-enabled";
-
-    /**
-     * The default time interval that cookies created by Tapestry will be kept in the client web browser. The default is "7 d" (that is, seven days).
-     *
-     * @since 5.2.0.0
-     */
-    public static final String COOKIE_MAX_AGE = "tapestry.default-cookie-max-age";
-
-    /**
-     * The logical name of the start page, the page that is rendered for the root URL.
-     *
-     * @since 5.2.0.0
-     */
-    public static final String START_PAGE_NAME = "tapestry.start-page-name";
-    
-
-    /**
-     * The default stylesheet automatically injected into every rendered HTML page. 
-     *
-     * @since 5.2.0.0
-     */
-    public static final String DEFAULT_STYLESHEET = "tapestry.default-stylesheet";
-    
-
-    /**
-     * The number of pages in the page pool (for a given page name / locale combination) before which Tapestry will start to wait for existing pages to be made available. 
-     * Under this limit of pages, Tapestry will simply create a new page instance if no existing instance is readily available. 
-     * Once the soft limit is reached, Tapestry will wait a short period of time (the soft wait interval) to see if an existing page 
-     * instance is made available. It will then create a new page instance (unless the hard limit has been reached). 
-     * The default is 5 page instances. Remember that page pooling is done separately for each page (and localization of the page). 
-     *
-     * @since 5.2.0.0
-     */
-    public static final String PAGE_POOL_SOFT_LIMIT = "tapestry.page-pool.soft-limit";
-    
-
-    /**
-     * The absolute maximum number of page instances (for a particular page name / locale combination) that Tapestry will create at any time. 
-     * If this number is reached, then requests will fail because a page instance is not available ... this can happen as part of a denial of service attack. 
-     * For this value to have any meaning, it should be lower than the number of threads that the servlet container is configured to use when processing requests. 
-     * The default is 20 page instances. 
-     *
-     * @since 5.2.0.0
-     */
-    public static final String PAGE_POOL_HARD_LIMIT = "tapestry.page-pool.hard-limit";
-    
-
-    /**
-     * The time interval that Tapestry will wait for a page instance to become available before deciding whether to create an entirely new page instance. 
-     * The default is "10 ms".
-     *
-     * @since 5.2.0.0
-     */
-    public static final String PAGE_POOL_SOFT_WAIT = "tapestry.page-pool.soft-wait";
-    
-
-    /**
-     * The time interval that an instantiated page instance may be cached before being removed. As pages are returned to the pool, they are time stamped. 
-     * Periodically (as per the file check interval), the pool is scanned for page instances that have not been used recently; those that are outside the 
-     * active window are discarded. This is used to free up unnecessary page instances after a request surge. The default is "10 m" (10 minutes).
-     *
-     * @since 5.2.0.0
-     */
-    public static final String PAGE_POOL_ACTIVE_WINDOW  = "tapestry.page-pool.active-window";
-    
-
-    /**
-     * The path to the embedded copy of script.aculo.us packaged with Tapestry.
-     *
-     * @since 5.2.0.0
-     */
-    public static final String SCRIPTACULOUS  = "tapestry.scriptaculous";
-    
-
-    /**
-     * The path to the embedded datepicker.
-     *
-     * @since 5.2.0.0
-     */
-    public static final String DATEPICKER  = "tapestry.datepicker";
-    
-
-    /**
-     * The path to the embedded copy of blackbird packaged with Tapestry.
-     *
-     * @since 5.2.0.0
-     */
-    public static final String BLACKBIRD  = "tapestry.blackbird";
-
-    /**
-     * Whether assets in the web application's context directory are available by default.
-     * If true (the default), tapestry will provide conributions to the appropriate services (RegexAuthorizer) to allow access
-     * to .js, .jpg, .jpeg, .png, .gif, and .css assets that reside within the application context.
-     * If false, no such contributions will be made, and access to those resources will be restricted
-     * without explicit user contributions.
-     */
-    public static final String CONTEXT_ASSETS_AVAILABLE ="tapestry.context-assets-available";
-
-=======
->>>>>>> 95cdf13a
 }