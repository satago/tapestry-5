// Copyright 2010, 2011 The Apache Software Foundation
//
// Licensed under the Apache License, Version 2.0 (the "License");
// you may not use this file except in compliance with the License.
// You may obtain a copy of the License at
//
// http://www.apache.org/licenses/LICENSE-2.0
//
// Unless required by applicable law or agreed to in writing, software
// distributed under the License is distributed on an "AS IS" BASIS,
// WITHOUT WARRANTIES OR CONDITIONS OF ANY KIND, either express or implied.
// See the License for the specific language governing permissions and
// limitations under the License.

package org.apache.tapestry5.services;

import java.lang.reflect.Field;

import org.apache.tapestry5.ioc.AnnotationProvider;
import org.apache.tapestry5.ioc.services.FieldValueConduit;

/**
 * A field defined by (or created within) a {@link ClassTransformation},
 * allowing the details of the field to be
 * accessed or modified.
 *
 * @since 5.2.0
 */
public interface TransformField extends AnnotationProvider, Comparable<TransformField>
{
    /**
     * Returns the name of the field.
     */
    String getName();

    /**
     * Returns the field's type, either a primitive name (such as "int" or "boolean")
     * or a fully qualified class name, or an array type name
     * (in Java source syntax, i.e., "java.lang.String[]").
     */
    String getType();

    /**
     * Returns the fields fully qualified generic type, or null if not defined.
     * (in Java source syntax, i.e., "()Ljava/util/List<Ljava/lang/String;>;"
     *
     * @since 5.3.0
     */
    String getSignature();

    /**
     * Claims the field so as to ensure that only a single annotation is applied to any single field.
     * When a transformation occurs (driven by a field annotation), the field is claimed (using the
     * annotation object as the tag). If a field has multiple conflicting annotations, this will be discovered when
     * the code attempts to claim the field a second time.
     *
     * @param tag
     *            a non-null object that represents why the field is being tagged (this is typically
     *            a specific annotation on the field)
     * @throws IllegalStateException
     *             if the field is already claimed for some other tag
     */
    void claim(Object tag);

    /**
<<<<<<< HEAD
     * Replaces read and write field access with a conduit. 
=======
     * Replaces read and write field access with a conduit.
>>>>>>> 2634c185
     * 
     * @param conduitProvider
     *            provides the actual conduit at class instantiation time
     */
    void replaceAccess(ComponentValueProvider<FieldValueConduit> conduitProvider);

    /**
<<<<<<< HEAD
     * Replaces read and write field access with a conduit. 
=======
     * Replaces read and write field access with a conduit.
>>>>>>> 2634c185
     * 
     * @param conduitField
     *            identifies the field containing (via injection) an instance of {@link FieldValueConduit}
     */
    void replaceAccess(TransformField conduitField);

    /**
     * Replaces read and write field access with a conduit. A new field is created for the conduit instance.
     * 
     * @param conduit
     *            used to replace read and write access to the field
     */
    void replaceAccess(FieldValueConduit conduit);

    /**
     * Returns the modifiers for the field.
     *
     * @see Field#getModifiers()
     */
    int getModifiers();

    /**
     * Converts this field into a read only field whose value is the provided
     * value. This is used when converting an existing field into a read-only injected value.
     *
     * @param value
     *            the value provided by the field
     */
    void inject(Object value);

    /**
     * Like {@link #inject(Object)}, except that the value to be injected is obtained
     * from a {@link ComponentValueProvider}. It is assumed that the provider will return an object
     * assignable to the field.
     *
     * @param <T>
     *            type of field
     * @param provider
     *            provides the value to be assigned to the field
     */
    <T> void injectIndirect(ComponentValueProvider<T> provider);

    /**
     * Returns an object that can be used to access the value of the field for read and update.
     * Changes to the field will honor any {@link FieldValueConduit} that has been applied to the field.
     */
    FieldAccess getAccess();
}<|MERGE_RESOLUTION|>--- conflicted
+++ resolved
@@ -23,7 +23,7 @@
  * A field defined by (or created within) a {@link ClassTransformation},
  * allowing the details of the field to be
  * accessed or modified.
- *
+ * 
  * @since 5.2.0
  */
 public interface TransformField extends AnnotationProvider, Comparable<TransformField>
@@ -41,19 +41,11 @@
     String getType();
 
     /**
-     * Returns the fields fully qualified generic type, or null if not defined.
-     * (in Java source syntax, i.e., "()Ljava/util/List<Ljava/lang/String;>;"
-     *
-     * @since 5.3.0
-     */
-    String getSignature();
-
-    /**
      * Claims the field so as to ensure that only a single annotation is applied to any single field.
      * When a transformation occurs (driven by a field annotation), the field is claimed (using the
      * annotation object as the tag). If a field has multiple conflicting annotations, this will be discovered when
      * the code attempts to claim the field a second time.
-     *
+     * 
      * @param tag
      *            a non-null object that represents why the field is being tagged (this is typically
      *            a specific annotation on the field)
@@ -63,11 +55,7 @@
     void claim(Object tag);
 
     /**
-<<<<<<< HEAD
-     * Replaces read and write field access with a conduit. 
-=======
      * Replaces read and write field access with a conduit.
->>>>>>> 2634c185
      * 
      * @param conduitProvider
      *            provides the actual conduit at class instantiation time
@@ -75,11 +63,7 @@
     void replaceAccess(ComponentValueProvider<FieldValueConduit> conduitProvider);
 
     /**
-<<<<<<< HEAD
-     * Replaces read and write field access with a conduit. 
-=======
      * Replaces read and write field access with a conduit.
->>>>>>> 2634c185
      * 
      * @param conduitField
      *            identifies the field containing (via injection) an instance of {@link FieldValueConduit}
@@ -96,7 +80,7 @@
 
     /**
      * Returns the modifiers for the field.
-     *
+     * 
      * @see Field#getModifiers()
      */
     int getModifiers();
@@ -104,7 +88,7 @@
     /**
      * Converts this field into a read only field whose value is the provided
      * value. This is used when converting an existing field into a read-only injected value.
-     *
+     * 
      * @param value
      *            the value provided by the field
      */
@@ -114,7 +98,7 @@
      * Like {@link #inject(Object)}, except that the value to be injected is obtained
      * from a {@link ComponentValueProvider}. It is assumed that the provider will return an object
      * assignable to the field.
-     *
+     * 
      * @param <T>
      *            type of field
      * @param provider
