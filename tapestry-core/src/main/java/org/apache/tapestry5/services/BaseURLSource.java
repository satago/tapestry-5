--- conflicted
+++ resolved
@@ -24,21 +24,7 @@
  * necessary to do a bit more, since <code>getServerName()</code> will often be the name of the internal server (not
  * visible to the client web browser), and a hard-coded name of a server that <em>is</em> visible to the web browser
  * is needed. Further, in testing, non-default ports are often used. In those cases, an overriding contribution to the
-<<<<<<< HEAD
- * {@link ServiceOverride} service will allow a custom implementation to supercede the default version. You may also
- * contribute application specific values for the following {@link org.apache.tapestry5.SymbolConstants}:
- * {@link org.apache.tapestry5.SymbolConstants#HOSTNAME}, {@link org.apache.tapestry5.SymbolConstants#HOSTPORT} and 
- * {@link org.apache.tapestry5.SymbolConstants#HOSTPORT_SECURE} to alter the behavior of the default BaseURLSource 
- * implementation. The default values for the SymbolConstants require {@link org.apache.tapestry5.services.Request} 
- * context to be available. If you contribute specific values for the specified SymbolConstants, it's safe to use 
- * the default implementation of this service outside of request context, for example in a batch job. For 
- * {@link org.apache.tapestry5.SymbolConstants#HOSTNAME}, a value starting with a dollar sign ($) will be resolved 
- * using {@link java.langSystem#getEnv()} - contributing "$HOSTNAME" for {@link org.apache.tapestry5.SymbolConstants#HOSTNAME}
- * is the most sensible choice for a dynamic value that doesn't use 
- * {@link org.apache.tapestry5.services.Request#getServerName()}.
-=======
  * {@link ServiceOverride} service will allow a custom implementation to supercede the default version.
->>>>>>> 2634c185
  */
 public interface BaseURLSource
 {
