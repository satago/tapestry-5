// Copyright 2006, 2007, 2008, 2009 The Apache Software Foundation
//
// Licensed under the Apache License, Version 2.0 (the "License");
// you may not use this file except in compliance with the License.
// You may obtain a copy of the License at
//
//     http://www.apache.org/licenses/LICENSE-2.0
//
// Unless required by applicable law or agreed to in writing, software
// distributed under the License is distributed on an "AS IS" BASIS,
// WITHOUT WARRANTIES OR CONDITIONS OF ANY KIND, either express or implied.
// See the License for the specific language governing permissions and
// limitations under the License.

package org.apache.tapestry5.corelib.components;

import org.apache.tapestry5.*;
import org.apache.tapestry5.annotations.*;
import org.apache.tapestry5.corelib.internal.ComponentActionSink;
import org.apache.tapestry5.corelib.internal.FormSupportImpl;
import org.apache.tapestry5.corelib.internal.InternalFormSupport;
import org.apache.tapestry5.corelib.mixins.RenderInformals;
import org.apache.tapestry5.dom.Element;
import org.apache.tapestry5.internal.services.ComponentResultProcessorWrapper;
import org.apache.tapestry5.internal.services.HeartbeatImpl;
import org.apache.tapestry5.internal.util.AutofocusValidationDecorator;
import org.apache.tapestry5.ioc.Location;
import org.apache.tapestry5.ioc.Messages;
import org.apache.tapestry5.ioc.annotations.Inject;
import org.apache.tapestry5.ioc.annotations.Symbol;
import org.apache.tapestry5.ioc.internal.util.IdAllocator;
import org.apache.tapestry5.ioc.internal.util.InternalUtils;
import org.apache.tapestry5.ioc.internal.util.TapestryException;
import org.apache.tapestry5.ioc.util.ExceptionUtils;
import org.apache.tapestry5.runtime.Component;
import org.apache.tapestry5.services.*;
import org.slf4j.Logger;

import java.io.EOFException;
import java.io.IOException;
import java.io.ObjectInputStream;

/**
 * An HTML form, which will enclose other components to render out the various
 * types of fields.
 * <p/>
 * A Form emits many notification events. When it renders, it fires a
 * {@link org.apache.tapestry5.EventConstants#PREPARE_FOR_RENDER} notification,
 * followed by a {@link org.apache.tapestry5.EventConstants#PREPARE}
 * notification.
 * <p/>
<<<<<<< HEAD
 * When the form is submitted, the component emits several notifications: first
 * a {@link org.apache.tapestry5.EventConstants#PREPARE_FOR_SUBMIT}, then a
 * {@link org.apache.tapestry5.EventConstants#PREPARE}: these allow the page to
 * update its state as necessary to prepare for the form submission, then (after
 * components enclosed by the form have operated), a
 * {@link org.apache.tapestry5.EventConstants#VALIDATE_FORM} event is emitted,
 * to allow for cross-form validation. After that, either a
 * {@link org.apache.tapestry5.EventConstants#SUCCESS} OR
 * {@link org.apache.tapestry5.EventConstants#FAILURE} event (depending on
 * whether the {@link ValidationTracker} has recorded any errors). Lastly, a
 * {@link org.apache.tapestry5.EventConstants#SUBMIT} event, for any listeners
 * that care only about form submission, regardless of success or failure.
=======
 * When the form is submitted, the component emits several notifications: first a {@link
 * org.apache.tapestry5.EventConstants#PREPARE_FOR_SUBMIT}, then a {@link org.apache.tapestry5.EventConstants#PREPARE}:
 * these allow the page to update its state as necessary to prepare for the form submission, then (after components
 * enclosed by the form have operated), a {@link org.apache.tapestry5.EventConstants#VALIDATE_FORM} event is emitted, to
 * allow for cross-form validation. After that, either a {@link org.apache.tapestry5.EventConstants#SUCCESS} OR {@link
 * org.apache.tapestry5.EventConstants#FAILURE} event (depending on whether the {@link ValidationTracker} has recorded
 * any errors). Lastly, a {@link org.apache.tapestry5.EventConstants#SUBMIT} event, for any listeners that care only
 * about form submission, regardless of success or failure.
>>>>>>> 95cdf13a
 * <p/>
 * For all of these notifications, the event context is derived from the
 * <strong>context</strong> parameter. This context is encoded into the form's
 * action URI (the parameter is not read when the form is submitted, instead the
 * values encoded into the form are used).
 */
@Events(
{ EventConstants.PREPARE_FOR_RENDER, EventConstants.PREPARE, EventConstants.PREPARE_FOR_SUBMIT,
        EventConstants.VALIDATE_FORM, EventConstants.SUBMIT, EventConstants.FAILURE,
        EventConstants.SUCCESS })
public class Form implements ClientElement, FormValidationControl
{
    /**
     * @deprecated Use constant from {@link org.apache.tapestry5.EventConstants}
     *             instead.
     */
    public static final String PREPARE_FOR_RENDER = EventConstants.PREPARE_FOR_RENDER;

    /**
     * @deprecated Use constant from {@link org.apache.tapestry5.EventConstants}
     *             instead.
     */
    public static final String PREPARE_FOR_SUBMIT = EventConstants.PREPARE_FOR_SUBMIT;

    /**
     * @deprecated Use constant from {@link org.apache.tapestry5.EventConstants}
     *             instead.
     */
    public static final String PREPARE = EventConstants.PREPARE;

    /**
     * @deprecated Use constant from {@link org.apache.tapestry5.EventConstants}
     *             instead.
     */
    public static final String SUBMIT = EventConstants.SUBMIT;

    /**
     * @deprecated Use constant from {@link org.apache.tapestry5.EventConstants}
     *             instead.
     */
    public static final String VALIDATE_FORM = EventConstants.VALIDATE_FORM;

    /**
     * @deprecated Use constant from {@link org.apache.tapestry5.EventConstants}
     *             instead.
     */
    public static final String SUCCESS = EventConstants.SUCCESS;

    /**
     * @deprecated Use constant from {@link org.apache.tapestry5.EventConstants}
     *             instead.
     */
    public static final String FAILURE = EventConstants.FAILURE;

    /**
     * Query parameter name storing form data (the serialized commands needed to
     * process a form submission).
     */
    public static final String FORM_DATA = "t:formdata";

    /**
     * The context for the link (optional parameter). This list of values will
     * be converted into strings and included in
     * the URI. The strings will be coerced back to whatever their values are
     * and made available to event handler
     * methods.
     */
    @Parameter
    private Object[] context;

    /**
     * The object which will record user input and validation errors. The object
     * must be persistent between requests
     * (since the form submission and validation occurs in an component event
     * request and the subsequent render occurs
     * in a render request). The default is a persistent property of the Form
     * component and this is sufficient for
     * nearly all purposes (except when a Form is rendered inside a loop).
     */
    @Parameter("defaultTracker")
    private ValidationTracker tracker;

    @Inject
    @Symbol(SymbolConstants.FORM_CLIENT_LOGIC_ENABLED)
    private boolean clientLogicDefaultEnabled;

    /**
     * If true (the default) then client validation is enabled for the form, and
     * the default set of JavaScript libraries
     * (Prototype, Scriptaculous and the Tapestry library) will be added to the
     * rendered page, and the form will
     * register itself for validation. This may be turned off when client
     * validation is not desired; for example, when
     * many validations are used that do not operate on the client side at all.
     */
    @Parameter
    private boolean clientValidation = clientLogicDefaultEnabled;

    /**
     * If true (the default), then the JavaScript will be added to position the
     * cursor into the form. The field to
     * receive focus is the first rendered field that is in error, or required,
     * or present (in that order of priority).
     * 
     * @see SymbolConstants#FORM_CLIENT_LOGIC_ENABLED
     */
    @Parameter
    private boolean autofocus = clientLogicDefaultEnabled;

    /**
     * Binding the zone parameter will cause the form submission to be handled
     * as an Ajax request that updates the
     * indicated zone. Often a Form will update the same zone that contains it.
     */
    @Parameter(defaultPrefix = BindingConstants.LITERAL)
    private String zone;

    /**
     * Prefix value used when searching for validation messages and constraints.
     * The default is the Form component's
     * id. This is overriden by
     * {@link org.apache.tapestry5.corelib.components.BeanEditForm}.
     * 
     * @see org.apache.tapestry5.services.FormSupport#getFormValidationId()
     */
    @Parameter
    private String validationId;

    /**
     * Object to validate during the form submission process. The value of this
     * parameter is pushed as a
     * {@link org.apache.tapestry5.services.BeanValidationContext} into the
     * environment. This parameter should
     * only be used in combination with the Bean Validation Library.
     */
    @Parameter
    private Object validate;

    @Inject
    private Logger logger;

    @Inject
    private Environment environment;

    @Inject
    private ComponentResources resources;

    @Inject
    private Messages messages;

    @Environmental
    private RenderSupport renderSupport;

    @Inject
    private Request request;

    @Inject
    private ComponentSource source;

    @Persist(PersistenceConstants.FLASH)
    private ValidationTracker defaultTracker;

    private InternalFormSupport formSupport;

    private Element form;

    private Element div;

    // Collects a stream of component actions. Each action goes in as a UTF
    // string (the component
    // component id), followed by a ComponentAction

    private ComponentActionSink actionSink;

    @Mixin
    private RenderInformals renderInformals;

    /**
     * Set up via the traditional or Ajax component event request handler
     */
    @Environmental
    private ComponentEventResultProcessor componentEventResultProcessor;

    @Environmental
    private ClientBehaviorSupport clientBehaviorSupport;

    @Inject
    private ClientDataEncoder clientDataEncoder;

    private String name;

    String defaultValidationId()
    {
        return resources.getId();
    }

    Object defaultValidate()
    {
        return resources.getContainer();
    }

    public ValidationTracker getDefaultTracker()
    {
        if (defaultTracker == null)
            defaultTracker = new ValidationTrackerImpl();

        return defaultTracker;
    }

    public void setDefaultTracker(ValidationTracker defaultTracker)
    {
        this.defaultTracker = defaultTracker;
    }

    void setupRender()
    {
        FormSupport existing = environment.peek(FormSupport.class);

        if (existing != null)
            throw new TapestryException(messages.get("nesting-not-allowed"), existing, null);
    }

    void beginRender(MarkupWriter writer)
    {
        Link link = resources.createFormEventLink(EventConstants.ACTION, context);

        actionSink = new ComponentActionSink(logger, clientDataEncoder);

        name = renderSupport.allocateClientId(resources);

        formSupport = createRenderTimeFormSupport(name, actionSink, new IdAllocator());

        if (zone != null)
            clientBehaviorSupport.linkZone(name, zone, link);

        // TODO: Forms should not allow to nest. Perhaps a set() method instead
        // of a push() method
        // for this kind of check?

        environment.push(FormSupport.class, formSupport);
        environment.push(ValidationTracker.class, tracker);

        if (autofocus)
        {
            ValidationDecorator autofocusDecorator = new AutofocusValidationDecorator(environment
                    .peek(ValidationDecorator.class), tracker, renderSupport);
            environment.push(ValidationDecorator.class, autofocusDecorator);
        }

        // Now that the environment is setup, inform the component or other
        // listeners that the form
        // is about to render.

        resources.triggerEvent(EventConstants.PREPARE_FOR_RENDER, context, null);

        resources.triggerEvent(EventConstants.PREPARE, context, null);

        // Save the form element for later, in case we want to write an encoding
        // type attribute.

        form = writer.element("form", "id", name, "method", "post", "action", link);

        if ((zone != null || clientValidation) && !request.isXHR())
            writer.attributes("onsubmit", MarkupConstants.WAIT_FOR_PAGE);

        resources.renderInformalParameters(writer);

        div = writer.element("div", "class", CSSClassConstants.INVISIBLE);

        for (String parameterName : link.getParameterNames())
        {
            String value = link.getParameterValue(parameterName);

            writer.element("input", "type", "hidden", "name", parameterName, "value", value);
            writer.end();
        }

        writer.end(); // div

        environment.peek(Heartbeat.class).begin();
    }

    /**
     * Creates an
     * {@link org.apache.tapestry5.corelib.internal.InternalFormSupport} for
     * this Form. This method is used
     * by {@link org.apache.tapestry5.corelib.components.FormInjector}.
     * 
     * @param name
     *            the client-side name and client id for the rendered form
     *            element
     * @param actionSink
     *            used to collect component actions that will, ultimately, be
     *            written as the t:formdata hidden
     *            field
     * @param allocator
     *            used to allocate unique ids
     * @return form support object
     */
    InternalFormSupport createRenderTimeFormSupport(String name, ComponentActionSink actionSink,
            IdAllocator allocator)
    {
        return new FormSupportImpl(resources, name, actionSink, clientBehaviorSupport,
                clientValidation, allocator, validationId);
    }

    void afterRender(MarkupWriter writer)
    {
        environment.peek(Heartbeat.class).end();

        formSupport.executeDeferred();

        String encodingType = formSupport.getEncodingType();

        if (encodingType != null)
            form.forceAttributes("enctype", encodingType);

        writer.end(); // form

        div.element("input", "type", "hidden", "name", FORM_DATA, "value", actionSink
                .getClientData());

        if (autofocus)
            environment.pop(ValidationDecorator.class);
    }

    void cleanupRender()
    {
        environment.pop(FormSupport.class);

        formSupport = null;

        environment.pop(ValidationTracker.class);
    }

    @SuppressWarnings(
    { "unchecked", "InfiniteLoopStatement" })
    @Log
    Object onAction(EventContext context) throws IOException
    {
        tracker.clear();

        formSupport = new FormSupportImpl(resources, validationId);

        environment.push(ValidationTracker.class, tracker);
        environment.push(FormSupport.class, formSupport);
        environment.push(BeanValidationContext.class, new BeanValidationContext()
        {

            public Object getObject()
            {
                return validate;
            }
        });

        Heartbeat heartbeat = new HeartbeatImpl();

        environment.push(Heartbeat.class, heartbeat);

        heartbeat.begin();

        try
        {
            ComponentResultProcessorWrapper callback = new ComponentResultProcessorWrapper(
                    componentEventResultProcessor);

            resources.triggerContextEvent(EventConstants.PREPARE_FOR_SUBMIT, context, callback);

            if (callback.isAborted())
                return true;

            resources.triggerContextEvent(EventConstants.PREPARE, context, callback);

            if (callback.isAborted())
                return true;

            executeStoredActions();

            heartbeat.end();

            formSupport.executeDeferred();

            fireValidateFormEvent(context, callback);

            if (callback.isAborted())
                return true;

            // Let the listeners know about overall success or failure. Most
            // listeners fall into
            // one of those two camps.

            // If the tracker has no errors, then clear it of any input values
            // as well, so that the next page render will be "clean" and show
            // true persistent data, not value from the previous form
            // submission.

            if (!tracker.getHasErrors())
                tracker.clear();

            resources.triggerContextEvent(tracker.getHasErrors() ? EventConstants.FAILURE
                    : EventConstants.SUCCESS, context, callback);

            // Lastly, tell anyone whose interested that the form is completely
            // submitted.

            if (callback.isAborted())
                return true;

            resources.triggerContextEvent(EventConstants.SUBMIT, context, callback);

            return callback.isAborted();
        }
        finally
        {
            environment.pop(Heartbeat.class);
            environment.pop(FormSupport.class);

            // This forces an update that feeds through the system and gets the
            // updated
            // state of the tracker (if using the Form's defaultTracker
            // property, which is flash persisted)
            // stored back into the session.

            tracker = environment.pop(ValidationTracker.class);

            environment.pop(BeanValidationContext.class);
        }
    }

    private void fireValidateFormEvent(EventContext context,
            ComponentResultProcessorWrapper callback)
    {
        try
        {
            resources.triggerContextEvent(EventConstants.VALIDATE_FORM, context, callback);
        }
        catch (RuntimeException ex)
        {
            ValidationException ve = ExceptionUtils.findCause(ex, ValidationException.class);

            if (ve != null)
            {
                recordError(ve.getMessage());
                return;
            }

            throw ex;
        }
    }

    /**
     * Pulls the stored actions out of the request, converts them from MIME
     * stream back to object stream and then
     * objects, and executes them.
     */
    private void executeStoredActions()
    {
        String[] values = request.getParameters(FORM_DATA);

        if (!request.getMethod().equals("POST") || values == null)
            throw new RuntimeException(messages.format("invalid-request", FORM_DATA));

        // Due to Ajax (FormInjector) there may be multiple values here, so
        // handle each one individually.

        for (String clientEncodedActions : values)
        {
            if (InternalUtils.isBlank(clientEncodedActions))
                continue;

            logger.debug("Processing actions: {}", clientEncodedActions);

            ObjectInputStream ois = null;

            Component component = null;

            try
            {
                ois = clientDataEncoder.decodeClientData(clientEncodedActions);

                while (true)
                {
                    String componentId = ois.readUTF();
                    ComponentAction action = (ComponentAction) ois.readObject();

                    component = source.getComponent(componentId);

                    logger.debug("Processing: {} {}", componentId, action);

                    action.execute(component);

                    component = null;
                }
            }
            catch (EOFException ex)
            {
                // Expected
            }
            catch (Exception ex)
            {
                Location location = component == null ? null : component.getComponentResources()
                        .getLocation();

                throw new TapestryException(ex.getMessage(), location, ex);
            }
            finally
            {
                InternalUtils.close(ois);
            }
        }
    }

    public void recordError(String errorMessage)
    {
        tracker.recordError(errorMessage);
    }

    public void recordError(Field field, String errorMessage)
    {
        tracker.recordError(field, errorMessage);
    }

    public boolean getHasErrors()
    {
        return tracker.getHasErrors();
    }

    public boolean isValid()
    {
        return !tracker.getHasErrors();
    }

    // For testing:

    void setTracker(ValidationTracker tracker)
    {
        this.tracker = tracker;
    }

    public void clearErrors()
    {
        tracker.clear();
    }

    /**
     * Forms use the same value for their name and their id attribute.
     */
    public String getClientId()
    {
        return name;
    }
}<|MERGE_RESOLUTION|>--- conflicted
+++ resolved
@@ -1,4 +1,4 @@
-// Copyright 2006, 2007, 2008, 2009 The Apache Software Foundation
+// Copyright 2006, 2007, 2008 The Apache Software Foundation
 //
 // Licensed under the Apache License, Version 2.0 (the "License");
 // you may not use this file except in compliance with the License.
@@ -21,9 +21,12 @@
 import org.apache.tapestry5.corelib.internal.InternalFormSupport;
 import org.apache.tapestry5.corelib.mixins.RenderInformals;
 import org.apache.tapestry5.dom.Element;
+import org.apache.tapestry5.internal.services.ClientBehaviorSupport;
+import org.apache.tapestry5.internal.services.ComponentInvocationMap;
 import org.apache.tapestry5.internal.services.ComponentResultProcessorWrapper;
 import org.apache.tapestry5.internal.services.HeartbeatImpl;
 import org.apache.tapestry5.internal.util.AutofocusValidationDecorator;
+import org.apache.tapestry5.internal.util.Base64ObjectInputStream;
 import org.apache.tapestry5.ioc.Location;
 import org.apache.tapestry5.ioc.Messages;
 import org.apache.tapestry5.ioc.annotations.Inject;
@@ -41,28 +44,11 @@
 import java.io.ObjectInputStream;
 
 /**
- * An HTML form, which will enclose other components to render out the various
- * types of fields.
+ * An HTML form, which will enclose other components to render out the various types of fields.
  * <p/>
- * A Form emits many notification events. When it renders, it fires a
- * {@link org.apache.tapestry5.EventConstants#PREPARE_FOR_RENDER} notification,
- * followed by a {@link org.apache.tapestry5.EventConstants#PREPARE}
- * notification.
+ * A Form emits many notification events. When it renders, it fires a {@link org.apache.tapestry5.EventConstants#PREPARE_FOR_RENDER}
+ * notification, followed by a {@link org.apache.tapestry5.EventConstants#PREPARE} notification.
  * <p/>
-<<<<<<< HEAD
- * When the form is submitted, the component emits several notifications: first
- * a {@link org.apache.tapestry5.EventConstants#PREPARE_FOR_SUBMIT}, then a
- * {@link org.apache.tapestry5.EventConstants#PREPARE}: these allow the page to
- * update its state as necessary to prepare for the form submission, then (after
- * components enclosed by the form have operated), a
- * {@link org.apache.tapestry5.EventConstants#VALIDATE_FORM} event is emitted,
- * to allow for cross-form validation. After that, either a
- * {@link org.apache.tapestry5.EventConstants#SUCCESS} OR
- * {@link org.apache.tapestry5.EventConstants#FAILURE} event (depending on
- * whether the {@link ValidationTracker} has recorded any errors). Lastly, a
- * {@link org.apache.tapestry5.EventConstants#SUBMIT} event, for any listeners
- * that care only about form submission, regardless of success or failure.
-=======
  * When the form is submitted, the component emits several notifications: first a {@link
  * org.apache.tapestry5.EventConstants#PREPARE_FOR_SUBMIT}, then a {@link org.apache.tapestry5.EventConstants#PREPARE}:
  * these allow the page to update its state as necessary to prepare for the form submission, then (after components
@@ -71,84 +57,65 @@
  * org.apache.tapestry5.EventConstants#FAILURE} event (depending on whether the {@link ValidationTracker} has recorded
  * any errors). Lastly, a {@link org.apache.tapestry5.EventConstants#SUBMIT} event, for any listeners that care only
  * about form submission, regardless of success or failure.
->>>>>>> 95cdf13a
  * <p/>
- * For all of these notifications, the event context is derived from the
- * <strong>context</strong> parameter. This context is encoded into the form's
- * action URI (the parameter is not read when the form is submitted, instead the
+ * For all of these notifications, the event context is derived from the <strong>context</strong> parameter. This
+ * context is encoded into the form's action URI (the parameter is not read when the form is submitted, instead the
  * values encoded into the form are used).
  */
-@Events(
-{ EventConstants.PREPARE_FOR_RENDER, EventConstants.PREPARE, EventConstants.PREPARE_FOR_SUBMIT,
-        EventConstants.VALIDATE_FORM, EventConstants.SUBMIT, EventConstants.FAILURE,
-        EventConstants.SUCCESS })
 public class Form implements ClientElement, FormValidationControl
 {
     /**
-     * @deprecated Use constant from {@link org.apache.tapestry5.EventConstants}
-     *             instead.
+     * @deprecated Use constant from {@link org.apache.tapestry5.EventConstants} instead.
      */
     public static final String PREPARE_FOR_RENDER = EventConstants.PREPARE_FOR_RENDER;
 
     /**
-     * @deprecated Use constant from {@link org.apache.tapestry5.EventConstants}
-     *             instead.
+     * @deprecated Use constant from {@link org.apache.tapestry5.EventConstants} instead.
      */
     public static final String PREPARE_FOR_SUBMIT = EventConstants.PREPARE_FOR_SUBMIT;
 
     /**
-     * @deprecated Use constant from {@link org.apache.tapestry5.EventConstants}
-     *             instead.
+     * @deprecated Use constant from {@link org.apache.tapestry5.EventConstants} instead.
      */
     public static final String PREPARE = EventConstants.PREPARE;
 
     /**
-     * @deprecated Use constant from {@link org.apache.tapestry5.EventConstants}
-     *             instead.
+     * @deprecated Use constant from {@link org.apache.tapestry5.EventConstants} instead.
      */
     public static final String SUBMIT = EventConstants.SUBMIT;
 
     /**
-     * @deprecated Use constant from {@link org.apache.tapestry5.EventConstants}
-     *             instead.
+     * @deprecated Use constant from {@link org.apache.tapestry5.EventConstants} instead.
      */
     public static final String VALIDATE_FORM = EventConstants.VALIDATE_FORM;
 
     /**
-     * @deprecated Use constant from {@link org.apache.tapestry5.EventConstants}
-     *             instead.
+     * @deprecated Use constant from {@link org.apache.tapestry5.EventConstants} instead.
      */
     public static final String SUCCESS = EventConstants.SUCCESS;
 
     /**
-     * @deprecated Use constant from {@link org.apache.tapestry5.EventConstants}
-     *             instead.
+     * @deprecated Use constant from {@link org.apache.tapestry5.EventConstants} instead.
      */
     public static final String FAILURE = EventConstants.FAILURE;
 
     /**
-     * Query parameter name storing form data (the serialized commands needed to
-     * process a form submission).
+     * Query parameter name storing form data (the serialized commands needed to process a form submission).
      */
     public static final String FORM_DATA = "t:formdata";
 
     /**
-     * The context for the link (optional parameter). This list of values will
-     * be converted into strings and included in
-     * the URI. The strings will be coerced back to whatever their values are
-     * and made available to event handler
+     * The context for the link (optional parameter). This list of values will be converted into strings and included in
+     * the URI. The strings will be coerced back to whatever their values are and made available to event handler
      * methods.
      */
     @Parameter
     private Object[] context;
 
     /**
-     * The object which will record user input and validation errors. The object
-     * must be persistent between requests
-     * (since the form submission and validation occurs in an component event
-     * request and the subsequent render occurs
-     * in a render request). The default is a persistent property of the Form
-     * component and this is sufficient for
+     * The object which will record user input and validation errors. The object must be persistent between requests
+     * (since the form submission and validation occurs in an component event request and the subsequent render occurs
+     * in a render request). The default is a persistent property of the Form component and this is sufficient for
      * nearly all purposes (except when a Form is rendered inside a loop).
      */
     @Parameter("defaultTracker")
@@ -159,57 +126,39 @@
     private boolean clientLogicDefaultEnabled;
 
     /**
-     * If true (the default) then client validation is enabled for the form, and
-     * the default set of JavaScript libraries
-     * (Prototype, Scriptaculous and the Tapestry library) will be added to the
-     * rendered page, and the form will
-     * register itself for validation. This may be turned off when client
-     * validation is not desired; for example, when
+     * If true (the default) then client validation is enabled for the form, and the default set of JavaScript libraries
+     * (Prototype, Scriptaculous and the Tapestry library) will be added to the rendered page, and the form will
+     * register itself for validation. This may be turned off when client validation is not desired; for example, when
      * many validations are used that do not operate on the client side at all.
      */
     @Parameter
     private boolean clientValidation = clientLogicDefaultEnabled;
 
     /**
-     * If true (the default), then the JavaScript will be added to position the
-     * cursor into the form. The field to
-     * receive focus is the first rendered field that is in error, or required,
-     * or present (in that order of priority).
-     * 
+     * If true (the default), then the JavaScript will be added to position the cursor into the form. The field to
+     * receive focus is the first rendered field that is in error, or required, or present (in that order of priority).
+     *
      * @see SymbolConstants#FORM_CLIENT_LOGIC_ENABLED
      */
     @Parameter
     private boolean autofocus = clientLogicDefaultEnabled;
 
     /**
-     * Binding the zone parameter will cause the form submission to be handled
-     * as an Ajax request that updates the
-     * indicated zone. Often a Form will update the same zone that contains it.
+     * Binding the zone parameter will cause the form submission to be handled as an Ajax request that updates the
+     * indicated zone.  Often a Form will update the same zone that contains it.
      */
     @Parameter(defaultPrefix = BindingConstants.LITERAL)
     private String zone;
 
     /**
-     * Prefix value used when searching for validation messages and constraints.
-     * The default is the Form component's
-     * id. This is overriden by
-     * {@link org.apache.tapestry5.corelib.components.BeanEditForm}.
-     * 
+     * Prefix value used when searching for validation messages and constraints.  The default is the Form component's
+     * id. This is overriden by {@link org.apache.tapestry5.corelib.components.BeanEditForm}.
+     *
      * @see org.apache.tapestry5.services.FormSupport#getFormValidationId()
      */
     @Parameter
     private String validationId;
 
-    /**
-     * Object to validate during the form submission process. The value of this
-     * parameter is pushed as a
-     * {@link org.apache.tapestry5.services.BeanValidationContext} into the
-     * environment. This parameter should
-     * only be used in combination with the Bean Validation Library.
-     */
-    @Parameter
-    private Object validate;
-
     @Inject
     private Logger logger;
 
@@ -234,18 +183,21 @@
     @Persist(PersistenceConstants.FLASH)
     private ValidationTracker defaultTracker;
 
+    @Inject
+    private ComponentInvocationMap componentInvocationMap;
+
     private InternalFormSupport formSupport;
 
     private Element form;
 
     private Element div;
 
-    // Collects a stream of component actions. Each action goes in as a UTF
-    // string (the component
+    // Collects a stream of component actions. Each action goes in as a UTF string (the component
     // component id), followed by a ComponentAction
 
     private ComponentActionSink actionSink;
 
+    @SuppressWarnings("unused")
     @Mixin
     private RenderInformals renderInformals;
 
@@ -258,9 +210,6 @@
     @Environmental
     private ClientBehaviorSupport clientBehaviorSupport;
 
-    @Inject
-    private ClientDataEncoder clientDataEncoder;
-
     private String name;
 
     String defaultValidationId()
@@ -268,15 +217,9 @@
         return resources.getId();
     }
 
-    Object defaultValidate()
-    {
-        return resources.getContainer();
-    }
-
     public ValidationTracker getDefaultTracker()
     {
-        if (defaultTracker == null)
-            defaultTracker = new ValidationTrackerImpl();
+        if (defaultTracker == null) defaultTracker = new ValidationTrackerImpl();
 
         return defaultTracker;
     }
@@ -298,44 +241,43 @@
     {
         Link link = resources.createFormEventLink(EventConstants.ACTION, context);
 
-        actionSink = new ComponentActionSink(logger, clientDataEncoder);
+        actionSink = new ComponentActionSink(logger);
 
         name = renderSupport.allocateClientId(resources);
 
         formSupport = createRenderTimeFormSupport(name, actionSink, new IdAllocator());
 
-        if (zone != null)
-            clientBehaviorSupport.linkZone(name, zone, link);
-
-        // TODO: Forms should not allow to nest. Perhaps a set() method instead
-        // of a push() method
-        // for this kind of check?
+        if (zone != null) clientBehaviorSupport.linkZone(name, zone, link);
+
+        // TODO: Forms should not allow to nest. Perhaps a set() method instead of a push() method
+        // for this kind of check?  
 
         environment.push(FormSupport.class, formSupport);
         environment.push(ValidationTracker.class, tracker);
 
         if (autofocus)
         {
-            ValidationDecorator autofocusDecorator = new AutofocusValidationDecorator(environment
-                    .peek(ValidationDecorator.class), tracker, renderSupport);
+            ValidationDecorator autofocusDecorator = new AutofocusValidationDecorator(environment.peek(
+                    ValidationDecorator.class), tracker, renderSupport);
             environment.push(ValidationDecorator.class, autofocusDecorator);
         }
 
-        // Now that the environment is setup, inform the component or other
-        // listeners that the form
-        // is about to render.
+        // Now that the environment is setup, inform the component or other listeners that the form
+        // is about to render.  
 
         resources.triggerEvent(EventConstants.PREPARE_FOR_RENDER, context, null);
 
         resources.triggerEvent(EventConstants.PREPARE, context, null);
 
-        // Save the form element for later, in case we want to write an encoding
-        // type attribute.
-
-        form = writer.element("form", "id", name, "method", "post", "action", link);
-
-        if ((zone != null || clientValidation) && !request.isXHR())
-            writer.attributes("onsubmit", MarkupConstants.WAIT_FOR_PAGE);
+        // Save the form element for later, in case we want to write an encoding type attribute.
+
+        form = writer.element("form",
+                              "name", name,
+                              "id", name,
+                              "method", "post",
+                              "action", link);
+
+        componentInvocationMap.store(form, link);
 
         resources.renderInformalParameters(writer);
 
@@ -345,7 +287,10 @@
         {
             String value = link.getParameterValue(parameterName);
 
-            writer.element("input", "type", "hidden", "name", parameterName, "value", value);
+            writer.element("input",
+                           "type", "hidden",
+                           "name", parameterName,
+                           "value", value);
             writer.end();
         }
 
@@ -355,27 +300,19 @@
     }
 
     /**
-     * Creates an
-     * {@link org.apache.tapestry5.corelib.internal.InternalFormSupport} for
-     * this Form. This method is used
+     * Creates an {@link org.apache.tapestry5.corelib.internal.InternalFormSupport} for this Form. This method is used
      * by {@link org.apache.tapestry5.corelib.components.FormInjector}.
-     * 
-     * @param name
-     *            the client-side name and client id for the rendered form
-     *            element
-     * @param actionSink
-     *            used to collect component actions that will, ultimately, be
-     *            written as the t:formdata hidden
-     *            field
-     * @param allocator
-     *            used to allocate unique ids
+     *
+     * @param name       the client-side name and client id for the rendered form element
+     * @param actionSink used to collect component actions that will, ultimately, be written as the t:formdata hidden
+     *                   field
+     * @param allocator  used to allocate unique ids
      * @return form support object
      */
-    InternalFormSupport createRenderTimeFormSupport(String name, ComponentActionSink actionSink,
-            IdAllocator allocator)
+    InternalFormSupport createRenderTimeFormSupport(String name, ComponentActionSink actionSink, IdAllocator allocator)
     {
         return new FormSupportImpl(resources, name, actionSink, clientBehaviorSupport,
-                clientValidation, allocator, validationId);
+                                   clientValidation, allocator, validationId);
     }
 
     void afterRender(MarkupWriter writer)
@@ -386,13 +323,14 @@
 
         String encodingType = formSupport.getEncodingType();
 
-        if (encodingType != null)
-            form.forceAttributes("enctype", encodingType);
+        if (encodingType != null) form.forceAttributes("enctype", encodingType);
 
         writer.end(); // form
 
-        div.element("input", "type", "hidden", "name", FORM_DATA, "value", actionSink
-                .getClientData());
+        div.element("input",
+                    "type", "hidden",
+                    "name", FORM_DATA,
+                    "value", actionSink.toBase64());
 
         if (autofocus)
             environment.pop(ValidationDecorator.class);
@@ -404,11 +342,12 @@
 
         formSupport = null;
 
-        environment.pop(ValidationTracker.class);
-    }
-
-    @SuppressWarnings(
-    { "unchecked", "InfiniteLoopStatement" })
+        // This forces a change to the tracker, which is nice because its internal state has
+        // changed.
+        tracker = environment.pop(ValidationTracker.class);
+    }
+
+    @SuppressWarnings({"unchecked", "InfiniteLoopStatement"})
     @Log
     Object onAction(EventContext context) throws IOException
     {
@@ -418,14 +357,6 @@
 
         environment.push(ValidationTracker.class, tracker);
         environment.push(FormSupport.class, formSupport);
-        environment.push(BeanValidationContext.class, new BeanValidationContext()
-        {
-
-            public Object getObject()
-            {
-                return validate;
-            }
-        });
 
         Heartbeat heartbeat = new HeartbeatImpl();
 
@@ -440,45 +371,46 @@
 
             resources.triggerContextEvent(EventConstants.PREPARE_FOR_SUBMIT, context, callback);
 
-            if (callback.isAborted())
-                return true;
+            if (callback.isAborted()) return true;
 
             resources.triggerContextEvent(EventConstants.PREPARE, context, callback);
 
-            if (callback.isAborted())
-                return true;
+            if (callback.isAborted()) return true;
 
             executeStoredActions();
 
             heartbeat.end();
 
+            ValidationTracker tracker = environment.peek(ValidationTracker.class);
+
+            // Let the listeners peform any final validations
+
+            // Update through the parameter because the tracker has almost certainly changed
+            // internal state.
+
+            this.tracker = tracker;
+
             formSupport.executeDeferred();
 
             fireValidateFormEvent(context, callback);
 
-            if (callback.isAborted())
-                return true;
-
-            // Let the listeners know about overall success or failure. Most
-            // listeners fall into
+            if (callback.isAborted()) return true;
+
+            // Let the listeners know about overall success or failure. Most listeners fall into
             // one of those two camps.
 
             // If the tracker has no errors, then clear it of any input values
             // as well, so that the next page render will be "clean" and show
-            // true persistent data, not value from the previous form
-            // submission.
-
-            if (!tracker.getHasErrors())
-                tracker.clear();
-
-            resources.triggerContextEvent(tracker.getHasErrors() ? EventConstants.FAILURE
-                    : EventConstants.SUCCESS, context, callback);
-
-            // Lastly, tell anyone whose interested that the form is completely
-            // submitted.
-
-            if (callback.isAborted())
-                return true;
+            // true persistent data, not value from the previous form submission.
+
+            if (!this.tracker.getHasErrors()) this.tracker.clear();
+
+            resources.triggerContextEvent(tracker.getHasErrors() ? EventConstants.FAILURE : EventConstants.SUCCESS,
+                                          context, callback);
+
+            // Lastly, tell anyone whose interested that the form is completely submitted.
+
+            if (callback.isAborted()) return true;
 
             resources.triggerContextEvent(EventConstants.SUBMIT, context, callback);
 
@@ -488,21 +420,10 @@
         {
             environment.pop(Heartbeat.class);
             environment.pop(FormSupport.class);
-
-            // This forces an update that feeds through the system and gets the
-            // updated
-            // state of the tracker (if using the Form's defaultTracker
-            // property, which is flash persisted)
-            // stored back into the session.
-
-            tracker = environment.pop(ValidationTracker.class);
-
-            environment.pop(BeanValidationContext.class);
-        }
-    }
-
-    private void fireValidateFormEvent(EventContext context,
-            ComponentResultProcessorWrapper callback)
+        }
+    }
+
+    private void fireValidateFormEvent(EventContext context, ComponentResultProcessorWrapper callback)
     {
         try
         {
@@ -523,8 +444,7 @@
     }
 
     /**
-     * Pulls the stored actions out of the request, converts them from MIME
-     * stream back to object stream and then
+     * Pulls the stored actions out of the request, converts them from MIME stream back to object stream and then
      * objects, and executes them.
      */
     private void executeStoredActions()
@@ -534,15 +454,11 @@
         if (!request.getMethod().equals("POST") || values == null)
             throw new RuntimeException(messages.format("invalid-request", FORM_DATA));
 
-        // Due to Ajax (FormInjector) there may be multiple values here, so
-        // handle each one individually.
-
-        for (String clientEncodedActions : values)
-        {
-            if (InternalUtils.isBlank(clientEncodedActions))
-                continue;
-
-            logger.debug("Processing actions: {}", clientEncodedActions);
+        // Due to Ajax (FormInjector) there may be multiple values here, so handle each one individually.
+
+        for (String actionsBase64 : values)
+        {
+            logger.debug("Processing actions: {}", actionsBase64);
 
             ObjectInputStream ois = null;
 
@@ -550,7 +466,7 @@
 
             try
             {
-                ois = clientDataEncoder.decodeClientData(clientEncodedActions);
+                ois = new Base64ObjectInputStream(actionsBase64);
 
                 while (true)
                 {
@@ -572,8 +488,7 @@
             }
             catch (Exception ex)
             {
-                Location location = component == null ? null : component.getComponentResources()
-                        .getLocation();
+                Location location = component == null ? null : component.getComponentResources().getLocation();
 
                 throw new TapestryException(ex.getMessage(), location, ex);
             }
@@ -586,12 +501,20 @@
 
     public void recordError(String errorMessage)
     {
+        ValidationTracker tracker = this.tracker;
+
         tracker.recordError(errorMessage);
+
+        this.tracker = tracker;
     }
 
     public void recordError(Field field, String errorMessage)
     {
+        ValidationTracker tracker = this.tracker;
+
         tracker.recordError(field, errorMessage);
+
+        this.tracker = tracker;
     }
 
     public boolean getHasErrors()
