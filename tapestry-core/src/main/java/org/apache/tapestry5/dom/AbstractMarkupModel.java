//  Copyright 2008, 2009 The Apache Software Foundation
//
// Licensed under the Apache License, Version 2.0 (the "License");
// you may not use this file except in compliance with the License.
// You may obtain a copy of the License at
//
//     http://www.apache.org/licenses/LICENSE-2.0
//
// Unless required by applicable law or agreed to in writing, software
// distributed under the License is distributed on an "AS IS" BASIS,
// WITHOUT WARRANTIES OR CONDITIONS OF ANY KIND, either express or implied.
// See the License for the specific language governing permissions and
// limitations under the License.

package org.apache.tapestry5.dom;

import org.apache.tapestry5.ioc.internal.util.Defense;

public abstract class AbstractMarkupModel implements MarkupModel
{
<<<<<<< HEAD
    private final boolean useApostropheForAttributes;

    protected AbstractMarkupModel(boolean useApostropheForAttributes)
    {
        this.useApostropheForAttributes = useApostropheForAttributes;
    }

    public char getAttributeQuote()
    {
        return useApostropheForAttributes ? '\'' : '"';
    }

=======
>>>>>>> 95cdf13a
    /**
     * Passes all characters but '&lt;', '&gt;' and '&amp;' through unchanged.
     */
    public String encode(String content)
    {
        int length = content.length();

        StringBuilder builder = null;

        for (int i = 0; i < length; i++)
        {
            char ch = content.charAt(i);

            switch (ch)
            {
                case '<':

                    if (builder == null)
                    {
                        builder = new StringBuilder(2 * length);

                        builder.append(content.substring(0, i));
                    }

                    builder.append("&lt;");
                    continue;

                case '>':

                    if (builder == null)
                    {
                        builder = new StringBuilder(2 * length);

                        builder.append(content.substring(0, i));
                    }

                    builder.append("&gt;");
                    continue;

                case '&':

                    if (builder == null)
                    {
                        builder = new StringBuilder(2 * length);

                        builder.append(content.substring(0, i));
                    }

                    builder.append("&amp;");
                    continue;

                default:

                    if (builder != null)
                        builder.append(ch);
            }
        }

        return builder == null ? content : builder.toString();
    }

    public void encodeQuoted(String content, StringBuilder builder)
    {
<<<<<<< HEAD
        Defense.notNull(content, "content");

=======
>>>>>>> 95cdf13a
        int length = content.length();

        for (int i = 0; i < length; i++)
        {
            char ch = content.charAt(i);

            switch (ch)
            {
                case '<':

                    builder.append("&lt;");
                    continue;

                case '>':

                    builder.append("&gt;");
                    continue;

                case '&':

                    builder.append("&amp;");
                    continue;

                case '"':

<<<<<<< HEAD
                    if (!useApostropheForAttributes)
                    {
                        builder.append("&quot;");
                        continue;
                    }
=======
                    builder.append("&quot;");
                    continue;
>>>>>>> 95cdf13a

                    builder.append(ch);
                    continue;

                case '\'':

                    if (useApostropheForAttributes)
                    {
                        //TAP5-714
                        builder.append("&#39;");
                        continue;
                    }


                    // Fall through

                default:

                    builder.append(ch);
            }
        }
    }
}<|MERGE_RESOLUTION|>--- conflicted
+++ resolved
@@ -1,4 +1,4 @@
-//  Copyright 2008, 2009 The Apache Software Foundation
+//  Copyright 2008 The Apache Software Foundation
 //
 // Licensed under the Apache License, Version 2.0 (the "License");
 // you may not use this file except in compliance with the License.
@@ -14,25 +14,8 @@
 
 package org.apache.tapestry5.dom;
 
-import org.apache.tapestry5.ioc.internal.util.Defense;
-
 public abstract class AbstractMarkupModel implements MarkupModel
 {
-<<<<<<< HEAD
-    private final boolean useApostropheForAttributes;
-
-    protected AbstractMarkupModel(boolean useApostropheForAttributes)
-    {
-        this.useApostropheForAttributes = useApostropheForAttributes;
-    }
-
-    public char getAttributeQuote()
-    {
-        return useApostropheForAttributes ? '\'' : '"';
-    }
-
-=======
->>>>>>> 95cdf13a
     /**
      * Passes all characters but '&lt;', '&gt;' and '&amp;' through unchanged.
      */
@@ -96,11 +79,6 @@
 
     public void encodeQuoted(String content, StringBuilder builder)
     {
-<<<<<<< HEAD
-        Defense.notNull(content, "content");
-
-=======
->>>>>>> 95cdf13a
         int length = content.length();
 
         for (int i = 0; i < length; i++)
@@ -126,31 +104,8 @@
 
                 case '"':
 
-<<<<<<< HEAD
-                    if (!useApostropheForAttributes)
-                    {
-                        builder.append("&quot;");
-                        continue;
-                    }
-=======
                     builder.append("&quot;");
                     continue;
->>>>>>> 95cdf13a
-
-                    builder.append(ch);
-                    continue;
-
-                case '\'':
-
-                    if (useApostropheForAttributes)
-                    {
-                        //TAP5-714
-                        builder.append("&#39;");
-                        continue;
-                    }
-
-
-                    // Fall through
 
                 default:
 
