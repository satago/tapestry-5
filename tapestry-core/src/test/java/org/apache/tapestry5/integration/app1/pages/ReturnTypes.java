--- conflicted
+++ resolved
@@ -1,163 +1,80 @@
-<<<<<<< HEAD
-// Copyright 2007, 2008 The Apache Software Foundation
-//
-// Licensed under the Apache License, Version 2.0 (the "License");
-// you may not use this file except in compliance with the License.
-// You may obtain a copy of the License at
-//
-//     http://www.apache.org/licenses/LICENSE-2.0
-//
-// Unless required by applicable law or agreed to in writing, software
-// distributed under the License is distributed on an "AS IS" BASIS,
-// WITHOUT WARRANTIES OR CONDITIONS OF ANY KIND, either express or implied.
-// See the License for the specific language governing permissions and
-// limitations under the License.
-
-package org.apache.tapestry5.integration.app1.pages;
-
-import org.apache.tapestry5.ComponentResources;
-import org.apache.tapestry5.annotations.InjectPage;
-import org.apache.tapestry5.ioc.annotations.Inject;
-import org.apache.tapestry5.services.ComponentEventResultProcessor;
-import org.apache.tapestry5.util.TextStreamResponse;
-
-import java.net.MalformedURLException;
-import java.net.URL;
-
-/**
- * Tests the various event handler method return types.
- *
- * @see ComponentEventResultProcessor
- */
-public class ReturnTypes
-{
-    @InjectPage
-    private Index index;
-
-    @Inject
-    private ComponentResources resources;
-
-    Object onActionFromNullReturnValue()
-    {
-        return null;
-    }
-
-    Object onActionFromStringReturnValue()
-    {
-        return "index";
-    }
-
-    Object onActionFromClassReturnValue()
-    {
-        return Index.class;
-    }
-
-    Object onActionFromPageReturnValue()
-    {
-        return index;
-    }
-
-    Object onActionFromLinkReturnValue()
-    {
-        return resources.createPageLink("index", false);
-    }
-
-    Object onActionFromStreamReturnValue()
-    {
-        String text = "<html><body>Success!</body></html>";
-        return new TextStreamResponse("text/html", text);
-    }
-
-    Object onActionFromBadReturnValue()
-    {
-        // What is Tapestry supposed to do with this? Let's see that Exception Report page.
-        return 20;
-    }
-
-    Object onActionFromURL() throws MalformedURLException
-    {
-        return new URL("http://google.com");
-    }
-}
-=======
-// Copyright 2007, 2008 The Apache Software Foundation
-//
-// Licensed under the Apache License, Version 2.0 (the "License");
-// you may not use this file except in compliance with the License.
-// You may obtain a copy of the License at
-//
-//     http://www.apache.org/licenses/LICENSE-2.0
-//
-// Unless required by applicable law or agreed to in writing, software
-// distributed under the License is distributed on an "AS IS" BASIS,
-// WITHOUT WARRANTIES OR CONDITIONS OF ANY KIND, either express or implied.
-// See the License for the specific language governing permissions and
-// limitations under the License.
-
-package org.apache.tapestry5.integration.app1.pages;
-
-import org.apache.tapestry5.ComponentResources;
-import org.apache.tapestry5.annotations.InjectPage;
-import org.apache.tapestry5.ioc.annotations.Inject;
-import org.apache.tapestry5.services.ComponentEventResultProcessor;
-import org.apache.tapestry5.util.TextStreamResponse;
-
-import java.net.MalformedURLException;
-import java.net.URL;
-
-/**
- * Tests the various event handler method return types.
- *
- * @see ComponentEventResultProcessor
- */
-public class ReturnTypes
-{
-    @InjectPage
-    private Index index;
-
-    @Inject
-    private ComponentResources resources;
-
-    Object onActionFromNullReturnValue()
-    {
-        return null;
-    }
-
-    Object onActionFromStringReturnValue()
-    {
-        return "index";
-    }
-
-    Object onActionFromClassReturnValue()
-    {
-        return Index.class;
-    }
-
-    Object onActionFromPageReturnValue()
-    {
-        return index;
-    }
-
-    Object onActionFromLinkReturnValue()
-    {
-        return resources.createPageLink("index", false);
-    }
-
-    Object onActionFromStreamReturnValue()
-    {
-        String text = "<html><body>Success!</body></html>";
-        return new TextStreamResponse("text/html", text);
-    }
-
-    Object onActionFromBadReturnValue()
-    {
-        // What is Tapestry supposed to do with this? Let's see that Exception Report page.
-        return 20;
-    }
-
-    Object onActionFromURL() throws MalformedURLException
-    {
-        return new URL("http://google.com");
-    }
-}
->>>>>>> 95cdf13a
+// Copyright 2007, 2008 The Apache Software Foundation
+//
+// Licensed under the Apache License, Version 2.0 (the "License");
+// you may not use this file except in compliance with the License.
+// You may obtain a copy of the License at
+//
+//     http://www.apache.org/licenses/LICENSE-2.0
+//
+// Unless required by applicable law or agreed to in writing, software
+// distributed under the License is distributed on an "AS IS" BASIS,
+// WITHOUT WARRANTIES OR CONDITIONS OF ANY KIND, either express or implied.
+// See the License for the specific language governing permissions and
+// limitations under the License.
+
+package org.apache.tapestry5.integration.app1.pages;
+
+import org.apache.tapestry5.ComponentResources;
+import org.apache.tapestry5.annotations.InjectPage;
+import org.apache.tapestry5.ioc.annotations.Inject;
+import org.apache.tapestry5.services.ComponentEventResultProcessor;
+import org.apache.tapestry5.util.TextStreamResponse;
+
+import java.net.MalformedURLException;
+import java.net.URL;
+
+/**
+ * Tests the various event handler method return types.
+ *
+ * @see ComponentEventResultProcessor
+ */
+public class ReturnTypes
+{
+    @InjectPage
+    private Index index;
+
+    @Inject
+    private ComponentResources resources;
+
+    Object onActionFromNullReturnValue()
+    {
+        return null;
+    }
+
+    Object onActionFromStringReturnValue()
+    {
+        return "index";
+    }
+
+    Object onActionFromClassReturnValue()
+    {
+        return Index.class;
+    }
+
+    Object onActionFromPageReturnValue()
+    {
+        return index;
+    }
+
+    Object onActionFromLinkReturnValue()
+    {
+        return resources.createPageLink("index", false);
+    }
+
+    Object onActionFromStreamReturnValue()
+    {
+        String text = "<html><body>Success!</body></html>";
+        return new TextStreamResponse("text/html", text);
+    }
+
+    Object onActionFromBadReturnValue()
+    {
+        // What is Tapestry supposed to do with this? Let's see that Exception Report page.
+        return 20;
+    }
+
+    Object onActionFromURL() throws MalformedURLException
+    {
+        return new URL("http://google.com");
+    }
+}