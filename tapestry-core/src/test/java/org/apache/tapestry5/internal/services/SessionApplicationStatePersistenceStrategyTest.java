// Copyright 2007, 2008 The Apache Software Foundation
//
// Licensed under the Apache License, Version 2.0 (the "License");
// you may not use this file except in compliance with the License.
// You may obtain a copy of the License at
//
//     http://www.apache.org/licenses/LICENSE-2.0
//
// Unless required by applicable law or agreed to in writing, software
// distributed under the License is distributed on an "AS IS" BASIS,
// WITHOUT WARRANTIES OR CONDITIONS OF ANY KIND, either express or implied.
// See the License for the specific language governing permissions and
// limitations under the License.

package org.apache.tapestry5.internal.services;

import org.apache.tapestry5.internal.test.InternalBaseTestCase;
import org.apache.tapestry5.internal.transform.pages.ReadOnlyBean;
import org.apache.tapestry5.services.ApplicationStateCreator;
import org.apache.tapestry5.services.ApplicationStatePersistenceStrategy;
import org.apache.tapestry5.services.Request;
import org.apache.tapestry5.services.Session;
import org.testng.annotations.Test;

public class SessionApplicationStatePersistenceStrategyTest extends InternalBaseTestCase
{
    @SuppressWarnings("unchecked")
    @Test
    public void get_aso_already_exists()
    {
        Request request = mockRequest();
        Session session = mockSession();
        Class asoClass = ReadOnlyBean.class;
        Object aso = new ReadOnlyBean();
        String key = "sso:" + asoClass.getName();
        ApplicationStateCreator creator = mockApplicationStateCreator();

        train_getSession(request, true, session);
        train_getAttribute(session, key, aso);

        replay();

        ApplicationStatePersistenceStrategy strategy = new SessionApplicationStatePersistenceStrategy(request);

        assertSame(strategy.get(asoClass, creator), aso);

        verify();
    }

    @SuppressWarnings("unchecked")
    @Test
    public void check_exists_does_not_create_session()
    {
        Request request = mockRequest();
        Class asoClass = ReadOnlyBean.class;

        train_getSession(request, false, null);

        replay();

        ApplicationStatePersistenceStrategy strategy = new SessionApplicationStatePersistenceStrategy(request);

        assertFalse(strategy.exists(asoClass));

        verify();
    }

    @SuppressWarnings("unchecked")
    @Test
    public void get_aso_needs_to_be_created()
    {
        Request request = mockRequest();
        Session session = mockSession();
        Class asoClass = ReadOnlyBean.class;
        Object aso = new ReadOnlyBean();
        String key = "sso:" + asoClass.getName();
        ApplicationStateCreator creator = mockApplicationStateCreator();

        // First for exists()
        train_getSession(request, false, session);
        train_getAttribute(session, key, null);

        // Second for get()
        train_getSession(request, true, session);

        // Not in map
        train_getAttribute(session, key, null);

        train_create(creator, aso);

        train_getSession(request, true, session);
        session.setAttribute(key, aso);

        // Then for exists() after
        train_getSession(request, false, session);
        train_getAttribute(session, key, aso);

        replay();

        ApplicationStatePersistenceStrategy strategy = new SessionApplicationStatePersistenceStrategy(request);

        assertFalse(strategy.exists(asoClass));

        assertSame(strategy.get(asoClass, creator), aso);

        assertTrue(strategy.exists(asoClass));

        verify();
    }

    @SuppressWarnings("unchecked")
    @Test
    public void set_aso()
    {
        Request request = mockRequest();
        Session session = mockSession();
        Class asoClass = ReadOnlyBean.class;
        Object aso = new ReadOnlyBean();
        String key = "sso:" + asoClass.getName();

        train_getSession(request, true, session);
        session.setAttribute(key, aso);

        replay();

        ApplicationStatePersistenceStrategy strategy = new SessionApplicationStatePersistenceStrategy(request);

        strategy.set(asoClass, aso);

        verify();
    }
<<<<<<< HEAD
=======

    @Test
    public void restore_map_is_empty()
    {
        Request request = mockRequest();
        Map<String, Object> asoMap = Collections.emptyMap();

        train_getAttribute(request, ASO_MAP_ATTRIBUTE, asoMap);

        replay();

        EndOfRequestListener strategy = new SessionApplicationStatePersistenceStrategy(request);

        strategy.requestDidComplete();

        verify();
    }

    @Test
    public void restore_aso_is_null()
    {
        Request request = mockRequest();
        Map<String, Object> asoMap = CollectionFactory.newMap();

        asoMap.put("some.key", null);

        train_getAttribute(request, ASO_MAP_ATTRIBUTE, asoMap);

        replay();

        EndOfRequestListener strategy = new SessionApplicationStatePersistenceStrategy(request);

        strategy.requestDidComplete();

        verify();
    }


    @Test
    public void restore_non_optimized_object()
    {
        Request request = mockRequest();
        Session session = mockSession();
        Map<String, Object> asoMap = CollectionFactory.newMap();

        String key = "foo:bar";
        Object aso = new Object();

        asoMap.put(key, aso);

        train_getAttribute(request, ASO_MAP_ATTRIBUTE, asoMap);
        train_getSession(request, true, session);
        session.setAttribute(key, aso);

        replay();

        EndOfRequestListener strategy = new SessionApplicationStatePersistenceStrategy(request);

        strategy.requestDidComplete();

        verify();
    }

    @Test
    public void restore_optimized_object_is_dirty()
    {
        Request request = mockRequest();
        Session session = mockSession();
        Map<String, Object> asoMap = CollectionFactory.newMap();

        String key = "foo:bar";
        OptimizedApplicationStateObject aso = mockOptimizedApplicationStateObject(true);

        asoMap.put(key, aso);

        train_getAttribute(request, ASO_MAP_ATTRIBUTE, asoMap);
        train_getSession(request, true, session);
        session.setAttribute(key, aso);

        replay();

        EndOfRequestListener strategy = new SessionApplicationStatePersistenceStrategy(request);

        strategy.requestDidComplete();

        verify();
    }

    @Test
    public void restore_optimized_object_is_clean()
    {
        Request request = mockRequest();
        Session session = mockSession();
        Map<String, Object> asoMap = CollectionFactory.newMap();

        String key = "foo:bar";
        OptimizedApplicationStateObject aso = mockOptimizedApplicationStateObject(false);

        asoMap.put(key, aso);

        train_getAttribute(request, ASO_MAP_ATTRIBUTE, asoMap);

        replay();

        EndOfRequestListener strategy = new SessionApplicationStatePersistenceStrategy(request);

        strategy.requestDidComplete();

        verify();
    }

    private OptimizedApplicationStateObject mockOptimizedApplicationStateObject(boolean dirty)
    {

        OptimizedApplicationStateObject object = newMock(OptimizedApplicationStateObject.class);

        expect(object.isApplicationStateObjectDirty()).andReturn(dirty);

        return object;
    }
>>>>>>> 95cdf13a
}<|MERGE_RESOLUTION|>--- conflicted
+++ resolved
@@ -14,16 +14,27 @@
 
 package org.apache.tapestry5.internal.services;
 
+import org.apache.tapestry5.OptimizedApplicationStateObject;
+import org.apache.tapestry5.internal.events.EndOfRequestListener;
 import org.apache.tapestry5.internal.test.InternalBaseTestCase;
 import org.apache.tapestry5.internal.transform.pages.ReadOnlyBean;
+import org.apache.tapestry5.ioc.internal.util.CollectionFactory;
 import org.apache.tapestry5.services.ApplicationStateCreator;
 import org.apache.tapestry5.services.ApplicationStatePersistenceStrategy;
 import org.apache.tapestry5.services.Request;
 import org.apache.tapestry5.services.Session;
+import org.easymock.Capture;
+import static org.easymock.EasyMock.capture;
+import static org.easymock.EasyMock.eq;
 import org.testng.annotations.Test;
+
+import java.util.Collections;
+import java.util.Map;
 
 public class SessionApplicationStatePersistenceStrategyTest extends InternalBaseTestCase
 {
+    private static final String ASO_MAP_ATTRIBUTE = SessionApplicationStatePersistenceStrategy.ASO_MAP_ATTRIBUTE;
+
     @SuppressWarnings("unchecked")
     @Test
     public void get_aso_already_exists()
@@ -32,18 +43,25 @@
         Session session = mockSession();
         Class asoClass = ReadOnlyBean.class;
         Object aso = new ReadOnlyBean();
-        String key = "sso:" + asoClass.getName();
+        String key = "aso:" + asoClass.getName();
         ApplicationStateCreator creator = mockApplicationStateCreator();
+        Map<String, Object> asoMap = CollectionFactory.newMap();
 
         train_getSession(request, true, session);
         train_getAttribute(session, key, aso);
 
+        train_getAttribute(request, ASO_MAP_ATTRIBUTE, asoMap);
+
         replay();
 
         ApplicationStatePersistenceStrategy strategy = new SessionApplicationStatePersistenceStrategy(request);
 
         assertSame(strategy.get(asoClass, creator), aso);
 
+        // Check that the ASO Map was updated.
+
+        assertSame(asoMap.get(key), aso);
+
         verify();
     }
 
@@ -73,8 +91,9 @@
         Session session = mockSession();
         Class asoClass = ReadOnlyBean.class;
         Object aso = new ReadOnlyBean();
-        String key = "sso:" + asoClass.getName();
+        String key = "aso:" + asoClass.getName();
         ApplicationStateCreator creator = mockApplicationStateCreator();
+        Map<String, Object> asoMap = CollectionFactory.newMap();
 
         // First for exists()
         train_getSession(request, false, session);
@@ -83,12 +102,12 @@
         // Second for get()
         train_getSession(request, true, session);
 
+        train_getAttribute(request, ASO_MAP_ATTRIBUTE, asoMap);
         // Not in map
         train_getAttribute(session, key, null);
 
         train_create(creator, aso);
 
-        train_getSession(request, true, session);
         session.setAttribute(key, aso);
 
         // Then for exists() after
@@ -105,6 +124,8 @@
 
         assertTrue(strategy.exists(asoClass));
 
+        assertSame(asoMap.get(key), aso);
+
         verify();
     }
 
@@ -116,10 +137,13 @@
         Session session = mockSession();
         Class asoClass = ReadOnlyBean.class;
         Object aso = new ReadOnlyBean();
-        String key = "sso:" + asoClass.getName();
-
-        train_getSession(request, true, session);
-        session.setAttribute(key, aso);
+        String key = "aso:" + asoClass.getName();
+        Map<String, Object> asoMap = CollectionFactory.newMap();
+
+        train_getSession(request, true, session);
+        session.setAttribute(key, aso);
+
+        train_getAttribute(request, ASO_MAP_ATTRIBUTE, asoMap);
 
         replay();
 
@@ -127,10 +151,38 @@
 
         strategy.set(asoClass, aso);
 
-        verify();
-    }
-<<<<<<< HEAD
-=======
+        assertSame(asoMap.get(key), aso);
+
+        verify();
+    }
+
+    @Test
+    public void aso_map_created_as_needed()
+    {
+        Request request = mockRequest();
+        Session session = mockSession();
+        Class asoClass = ReadOnlyBean.class;
+        Object aso = new ReadOnlyBean();
+        String key = "aso:" + asoClass.getName();
+        Capture<Map<String, Object>> asoMapCapture = newCapture();
+
+        train_getSession(request, true, session);
+        session.setAttribute(key, aso);
+
+        train_getAttribute(request, ASO_MAP_ATTRIBUTE, null);
+
+        request.setAttribute(eq(ASO_MAP_ATTRIBUTE), capture(asoMapCapture));
+
+        replay();
+
+        ApplicationStatePersistenceStrategy strategy = new SessionApplicationStatePersistenceStrategy(request);
+
+        strategy.set(asoClass, aso);
+
+        assertSame(asoMapCapture.getValue().get(key), aso);
+
+        verify();
+    }
 
     @Test
     public void restore_map_is_empty()
@@ -251,5 +303,4 @@
 
         return object;
     }
->>>>>>> 95cdf13a
 }