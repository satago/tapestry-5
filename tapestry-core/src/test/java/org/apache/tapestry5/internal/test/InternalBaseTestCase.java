// Copyright 2006, 2007, 2008, 2009 The Apache Software Foundation
//
// Licensed under the Apache License, Version 2.0 (the "License");
// you may not use this file except in compliance with the License.
// You may obtain a copy of the License at
//
//     http://www.apache.org/licenses/LICENSE-2.0
//
// Unless required by applicable law or agreed to in writing, software
// distributed under the License is distributed on an "AS IS" BASIS,
// WITHOUT WARRANTIES OR CONDITIONS OF ANY KIND, either express or implied.
// See the License for the specific language governing permissions and
// limitations under the License.

package org.apache.tapestry5.internal.test;

import org.apache.tapestry5.*;
import org.apache.tapestry5.internal.*;
import org.apache.tapestry5.internal.parser.ComponentTemplate;
import org.apache.tapestry5.internal.parser.TemplateToken;
import org.apache.tapestry5.internal.services.*;
import org.apache.tapestry5.internal.structure.ComponentPageElement;
import org.apache.tapestry5.internal.structure.ComponentPageElementResources;
import org.apache.tapestry5.internal.structure.Page;
<<<<<<< HEAD
=======
import org.apache.tapestry5.internal.structure.PageResources;
>>>>>>> 95cdf13a
import org.apache.tapestry5.ioc.*;
import org.apache.tapestry5.ioc.def.ContributionDef;
import org.apache.tapestry5.ioc.def.ModuleDef;
import org.apache.tapestry5.ioc.internal.InternalRegistry;
import org.apache.tapestry5.ioc.internal.util.MessagesImpl;
import org.apache.tapestry5.ioc.services.ClassPropertyAdapter;
import org.apache.tapestry5.ioc.services.PropertyAccess;
import org.apache.tapestry5.ioc.services.PropertyAdapter;
import org.apache.tapestry5.ioc.services.SymbolProvider;
import org.apache.tapestry5.model.ComponentModel;
import org.apache.tapestry5.model.EmbeddedComponentModel;
import org.apache.tapestry5.model.MutableComponentModel;
import org.apache.tapestry5.root.FieldComponent;
import org.apache.tapestry5.runtime.Component;
import org.apache.tapestry5.runtime.RenderCommand;
import org.apache.tapestry5.runtime.RenderQueue;
import org.apache.tapestry5.services.*;
import org.apache.tapestry5.test.TapestryTestCase;
import org.easymock.EasyMock;
import static org.easymock.EasyMock.isA;
import org.slf4j.Logger;
import org.testng.annotations.AfterMethod;
import org.testng.annotations.AfterSuite;
import org.testng.annotations.BeforeSuite;

import java.io.*;
import java.util.Arrays;
import java.util.Locale;
import java.util.ResourceBundle;

/**
 * Contains additional factory and training methods related to internal interfaces.
 */
public class InternalBaseTestCase extends TapestryTestCase implements Registry
{
    private static Registry registry;

    private Messages validationMessages;

    @BeforeSuite
    public final void setup_registry()
    {
        RegistryBuilder builder = new RegistryBuilder();

        builder.add(TapestryModule.class);

        // A synthetic module to ensure that the tapestry.alias-mode is set correctly.

        SymbolProvider provider = new SingleKeySymbolProvider(InternalSymbols.ALIAS_MODE, "servlet");
        ContributionDef contribution = new SyntheticSymbolSourceContributionDef("AliasMode", provider,
                                                                                "before:ApplicationDefaults");

        ModuleDef module = new SyntheticModuleDef(contribution);

        builder.add(module);

        registry = builder.build();

        // registry.getService(Alias.class).setMode("servlet");

        registry.performRegistryStartup();
    }

    @AfterSuite
    public final void shutdown_registry()
    {
        registry.shutdown();

        registry = null;
    }

    @AfterMethod
    public final void cleanupThread()
    {
        registry.cleanupThread();
    }

    public void performRegistryStartup()
    {
        registry.performRegistryStartup();
    }

    public final <T> T getObject(Class<T> objectType, AnnotationProvider annotationProvider)
    {
        return registry.getObject(objectType, annotationProvider);
    }

    public final <T> T getService(Class<T> serviceInterface)
    {
        return registry.getService(serviceInterface);
    }

    public final <T> T getService(String serviceId, Class<T> serviceInterface)
    {
        return registry.getService(serviceId, serviceInterface);
    }

    public final <T> T autobuild(Class<T> clazz)
    {
        return registry.autobuild(clazz);
    }

    public <T> T proxy(Class<T> interfaceClass, Class<? extends T> implementationClass)
    {
        return registry.proxy(interfaceClass, implementationClass);
    }

    public final void shutdown()
    {
        throw new UnsupportedOperationException("No registry shutdown until @AfterSuite.");
    }

    protected final InternalComponentResources mockInternalComponentResources()
    {
        return newMock(InternalComponentResources.class);
    }

    protected final ComponentTemplate mockComponentTemplate()
    {
        return newMock(ComponentTemplate.class);
    }

    protected final <T> void train_getService(InternalRegistry registry, String serviceId, Class<T> serviceInterface,
                                              T service)
    {
        expect(registry.getService(serviceId, serviceInterface)).andReturn(service);
    }

    protected final ComponentInstantiatorSource mockComponentInstantiatorSource()
    {
        return newMock(ComponentInstantiatorSource.class);
    }

    protected final Page mockPage()
    {
        return newMock(Page.class);
    }

    protected final PageLoader mockPageLoader()
    {
        return newMock(PageLoader.class);
    }

    protected final void train_loadPage(PageLoader loader, String pageName, Locale locale, Page page)
    {
        expect(loader.loadPage(pageName, locale)).andReturn(page);
    }

    protected final PagePool mockPagePool()
    {
        return newMock(PagePool.class);
    }

    protected RenderQueue mockRenderQueue()
    {
        return newMock(RenderQueue.class);
    }

    protected final void train_parseTemplate(TemplateParser parser, Resource resource, ComponentTemplate template)
    {
        expect(parser.parseTemplate(resource)).andReturn(template);
    }

    protected final TemplateParser mockTemplateParser()
    {
        return newMock(TemplateParser.class);
    }

    protected final ComponentPageElement mockComponentPageElement()
    {
        return newMock(ComponentPageElement.class);
    }

    protected final void train_getComponent(ComponentPageElement element, Component component)
    {
        expect(element.getComponent()).andReturn(component).atLeastOnce();
    }

    protected final void train_getId(ComponentResourcesCommon resources, String id)
    {
        expect(resources.getId()).andReturn(id).atLeastOnce();
    }

    protected final void train_getNestedId(ComponentResourcesCommon resources, String nestedId)
    {
        expect(resources.getNestedId()).andReturn(nestedId).atLeastOnce();
    }

    protected final void train_getContextPath(Request request, String contextPath)
    {
        expect(request.getContextPath()).andReturn(contextPath).atLeastOnce();
    }

    protected final void train_resolvePageClassNameToPageName(ComponentClassResolver resolver, String pageClassName,
                                                              String pageName)
    {
        expect(resolver.resolvePageClassNameToPageName(pageClassName)).andReturn(pageName);
    }

    protected final void train_getContainingPage(ComponentPageElement element, Page page)
    {
        expect(element.getContainingPage()).andReturn(page).atLeastOnce();
    }

    protected final void train_getComponentResources(ComponentPageElement element, InternalComponentResources resources)
    {
        expect(element.getComponentResources()).andReturn(resources).atLeastOnce();
    }

    protected final void train_getComponentClassName(EmbeddedComponentModel model, String className)
    {
        expect(model.getComponentClassName()).andReturn(className).atLeastOnce();
    }

    protected final RenderCommand mockRenderCommand()
    {
        return newMock(RenderCommand.class);
    }

    protected final void train_getParameterNames(EmbeddedComponentModel model, String... names)
    {
        expect(model.getParameterNames()).andReturn(Arrays.asList(names));
    }

    protected final void train_getComponentType(EmbeddedComponentModel emodel, String componentType)
    {
        expect(emodel.getComponentType()).andReturn(componentType).atLeastOnce();
    }

    protected final void train_getEmbeddedComponentModel(ComponentModel model, String embeddedId,
                                                         EmbeddedComponentModel emodel)
    {
        expect(model.getEmbeddedComponentModel(embeddedId)).andReturn(emodel).atLeastOnce();
    }

    protected final EmbeddedComponentModel mockEmbeddedComponentModel()
    {
        return newMock(EmbeddedComponentModel.class);
    }

    protected final PageElementFactory mockPageElementFactory()
    {
        return newMock(PageElementFactory.class);
    }

    protected final ComponentTemplateSource mockComponentTemplateSource()
    {
        return newMock(ComponentTemplateSource.class);
    }

    protected final void train_getLogger(ComponentModel model, Logger logger)
    {
        expect(model.getLogger()).andReturn(logger).atLeastOnce();
    }

    protected final void train_getTokens(ComponentTemplate template, TemplateToken... tokens)
    {
        expect(template.getTokens()).andReturn(Arrays.asList(tokens));
    }

    protected final void train_getEmbeddedIds(ComponentModel model, String... ids)
    {
        expect(model.getEmbeddedComponentIds()).andReturn(Arrays.asList(ids));
    }

    protected void train_getTemplate(ComponentTemplateSource templateSource, ComponentModel model, Locale locale,
                                     ComponentTemplate template)
    {
        expect(templateSource.getTemplate(model, locale)).andReturn(template);
    }

    protected final void train_getComponentModel(ComponentResources resources, ComponentModel model)
    {
        expect(resources.getComponentModel()).andReturn(model).atLeastOnce();
    }

    protected final void train_getModel(Instantiator ins, ComponentModel model)
    {
        expect(ins.getModel()).andReturn(model).atLeastOnce();
    }

    protected final Instantiator mockInstantiator(Component component)
    {
        Instantiator ins = newMock(Instantiator.class);

        expect(ins.newInstance(EasyMock.isA(InternalComponentResources.class)))
                .andReturn(component);

        return ins;
    }

    protected final RequestPageCache mockRequestPageCache()
    {
        return newMock(RequestPageCache.class);
    }

    protected final void train_getComponentElementByNestedId(Page page, String nestedId, ComponentPageElement element)
    {
        expect(page.getComponentElementByNestedId(nestedId)).andReturn(element).atLeastOnce();
    }

    protected final void train_getRootElement(Page page, ComponentPageElement element)
    {
        expect(page.getRootElement()).andReturn(element).atLeastOnce();
    }

    protected final void train_isMissing(ComponentTemplate template, boolean isMissing)
    {
        expect(template.isMissing()).andReturn(isMissing).atLeastOnce();
    }

    protected final void train_getMixinClassNames(EmbeddedComponentModel model, String... names)
    {
        expect(model.getMixinClassNames()).andReturn(Arrays.asList(names));
    }

    protected final void train_getRootComponent(Page page, Component component)
    {
        expect(page.getRootComponent()).andReturn(component).atLeastOnce();
    }

    protected final ResourceCache mockResourceCache()
    {
        return newMock(ResourceCache.class);
    }

    protected final void train_requiresDigest(ResourceCache cache, Resource resource, boolean requiresChecksum)
    {
        expect(cache.requiresDigest(resource)).andReturn(requiresChecksum);
    }

    protected final InvalidationListener mockInvalidationListener()
    {
        return newMock(InvalidationListener.class);
    }

    protected final void train_getTimeModified(ResourceCache cache, Resource resource, long timeModified)
    {
        expect(cache.getTimeModified(resource)).andReturn(timeModified).atLeastOnce();
    }

    protected final ResourceStreamer mockResourceStreamer()
    {
        return newMock(ResourceStreamer.class);
    }

    protected final void train_get(RequestPageCache cache, String pageName, Page page)
    {
        expect(cache.get(pageName)).andReturn(page).atLeastOnce();
    }

    protected final void train_findPageTemplateResource(PageTemplateLocator locator, ComponentModel model,
                                                        Locale locale, Resource resource)
    {
        expect(locator.findPageTemplateResource(model, locale)).andReturn(resource).atLeastOnce();
    }

    protected final PageTemplateLocator mockPageTemplateLocator()
    {
        return newMock(PageTemplateLocator.class);
    }

    /**
     * Returns the default validator messages.
     */
    protected final Messages validationMessages()
    {
        if (validationMessages == null)
        {
            ResourceBundle bundle = ResourceBundle
                    .getBundle("org.apache.tapestry5.internal.ValidationMessages");

            validationMessages = new MessagesImpl(Locale.ENGLISH, bundle);
        }

        return validationMessages;
    }

    protected final LinkCreationListener mockLinkCreationListener()
    {
        return newMock(LinkCreationListener.class);
    }

    protected final LinkSource mockLinkSource()
    {
        return newMock(LinkSource.class);
    }

    protected final void train_isLoaded(InternalComponentResources resources, boolean isLoaded)
    {
        expect(resources.isLoaded()).andReturn(isLoaded);
    }

    protected final void stub_isPageName(ComponentClassResolver resolver, boolean result)
    {
        expect(resolver.isPageName(isA(String.class))).andStubReturn(result);
    }

    protected final void train_isPageName(ComponentClassResolver resolver, String pageName, boolean result)
    {
        expect(resolver.isPageName(pageName)).andReturn(result);
    }

    protected final PageResponseRenderer mockPageResponseRenderer()
    {
        return newMock(PageResponseRenderer.class);
    }

    /**
     * Reads the content of a file into a string. Each line is trimmed of line separators and leading/trailing
     * whitespace.
     *
     * @param file trim each line of whitespace
     */
    protected final String readFile(String file) throws Exception
    {
        InputStream is = getClass().getResourceAsStream(file);
        is = new BufferedInputStream(is);
        Reader reader = new BufferedReader(new InputStreamReader(is));
        LineNumberReader in = new LineNumberReader(reader);

        StringBuilder buffer = new StringBuilder();

        while (true)
        {
            String line = in.readLine();

            if (line == null) break;

            buffer.append(line);

            buffer.append("\n");
        }

        in.close();

        return buffer.toString().trim();
    }

    protected final DocumentLinker mockDocumentLinker()
    {
        return newMock(DocumentLinker.class);
    }

    protected final void train_canonicalizePageName(ComponentClassResolver resolver, String pageName,
                                                    String canonicalized)
    {
        expect(resolver.canonicalizePageName(pageName)).andReturn(canonicalized);
    }

    protected final void train_getName(Page page, String pageName)
    {
        expect(page.getName()).andReturn(pageName).atLeastOnce();
    }

    protected final void train_resolvePageNameToClassName(ComponentClassResolver resolver, String pageName,
                                                          String pageClassName)
    {
        expect(resolver.resolvePageNameToClassName(pageName)).andReturn(pageClassName)
                .atLeastOnce();
    }

    protected final void train_getLocale(Page page, Locale locale)
    {
        expect(page.getLocale()).andReturn(locale).atLeastOnce();
    }

    protected final void train_detached(Page page, boolean dirty)
    {
        expect(page.detached()).andReturn(dirty);
    }

    protected void train_forName(ComponentClassCache cache, String className, Class cachedClass)
    {
        expect(cache.forName(className)).andReturn(cachedClass).atLeastOnce();
    }

    protected void train_forName(ComponentClassCache cache, Class cachedClass)
    {
        train_forName(cache, cachedClass.getName(), cachedClass);
    }

    protected final ComponentClassCache mockComponentClassCache()
    {
        return newMock(ComponentClassCache.class);
    }

    protected void train_findContentType(PageContentTypeAnalyzer analyzer, Page page, ContentType contentType)
    {
        expect(analyzer.findContentType(page)).andReturn(contentType).atLeastOnce();
    }

    protected final PageContentTypeAnalyzer mockPageContentTypeAnalyzer()
    {
        return newMock(PageContentTypeAnalyzer.class);
    }


    protected final RequestPathOptimizer mockRequestPathOptimizer()
    {
        return newMock(RequestPathOptimizer.class);
    }

    protected final void train_optimizePath(RequestPathOptimizer optimizer, String path, String optimizedPath)
    {
        expect(optimizer.optimizePath(path)).andReturn(optimizedPath);
    }

    protected final ActionRenderResponseGenerator mockActionRenderResponseGenerator()
    {
        return newMock(ActionRenderResponseGenerator.class);
    }

    protected final PageRenderQueue mockPageRenderQueue()
    {
        return newMock(PageRenderQueue.class);
    }

    protected final void train_getRenderingPage(PageRenderQueue queue, Page page)
    {
        expect(queue.getRenderingPage()).andReturn(page);
    }

    protected final ComponentPageElementResources mockComponentPageElementResources()
    {
        return newMock(ComponentPageElementResources.class);
    }

    protected final void train_toClass(ComponentPageElementResources resources, String className, Class toClass)
    {
        expect(resources.toClass(className)).andReturn(toClass).atLeastOnce();
    }

    protected final <S, T> void train_coerce(ComponentPageElementResources componentPageElementResources, S input,
                                             Class<T> expectedType,
                                             T coercedValue)
    {
        expect(componentPageElementResources.coerce(input, expectedType)).andReturn(coercedValue);
    }

    protected final EventContext mockEventContext()
    {
        return newMock(EventContext.class);
    }

    protected final <T> void train_get(EventContext context, Class<T> type, int index, T value)
    {
        expect(context.get(type, index)).andReturn(value);
    }

    protected final void train_getCount(EventContext context, int count)
    {
        expect(context.getCount()).andReturn(count).atLeastOnce();
    }

    protected final void train_getPropertyAdapter(ClassPropertyAdapter classPropertyAdapter,
                                                  String propertyName, PropertyAdapter propertyAdapter)
    {
        expect(classPropertyAdapter.getPropertyAdapter(propertyName)).andReturn(propertyAdapter)
                .atLeastOnce();
    }

    protected final void train_getAdapter(PropertyAccess access, Object object,
                                          ClassPropertyAdapter classPropertyAdapter)
    {
        expect(access.getAdapter(object)).andReturn(classPropertyAdapter);
    }

    protected final RequestSecurityManager mockRequestSecurityManager()
    {
        return newMock(RequestSecurityManager.class);
    }

    protected final ClientBehaviorSupport mockClientBehaviorSupport()
    {
        return newMock(ClientBehaviorSupport.class);
    }

    protected final MutableComponentModel mockMutableComponentModel(Logger logger)
    {
        MutableComponentModel model = mockMutableComponentModel();
        train_getLogger(model, logger);

        return model;
    }

    protected final FieldComponent mockFieldComponent()
    {
        return newMock(FieldComponent.class);
    }

    protected final void train_setLocaleFromLocaleName(LocalizationSetter localizationSetter, String localeName,
                                                       boolean recognized)
    {
        expect(localizationSetter.setLocaleFromLocaleName(localeName)).andReturn(recognized);
    }

    protected final LocalizationSetter mockLocalizationSetter()
    {
        return newMock(LocalizationSetter.class);
    }

    protected final ComponentModelSource mockComponentModelSource()
    {
        return newMock(ComponentModelSource.class);
    }
}<|MERGE_RESOLUTION|>--- conflicted
+++ resolved
@@ -1,4 +1,4 @@
-// Copyright 2006, 2007, 2008, 2009 The Apache Software Foundation
+// Copyright 2006, 2007, 2008 The Apache Software Foundation
 //
 // Licensed under the Apache License, Version 2.0 (the "License");
 // you may not use this file except in compliance with the License.
@@ -16,16 +16,13 @@
 
 import org.apache.tapestry5.*;
 import org.apache.tapestry5.internal.*;
+import org.apache.tapestry5.internal.events.InvalidationListener;
 import org.apache.tapestry5.internal.parser.ComponentTemplate;
 import org.apache.tapestry5.internal.parser.TemplateToken;
 import org.apache.tapestry5.internal.services.*;
 import org.apache.tapestry5.internal.structure.ComponentPageElement;
-import org.apache.tapestry5.internal.structure.ComponentPageElementResources;
 import org.apache.tapestry5.internal.structure.Page;
-<<<<<<< HEAD
-=======
 import org.apache.tapestry5.internal.structure.PageResources;
->>>>>>> 95cdf13a
 import org.apache.tapestry5.ioc.*;
 import org.apache.tapestry5.ioc.def.ContributionDef;
 import org.apache.tapestry5.ioc.def.ModuleDef;
@@ -38,13 +35,15 @@
 import org.apache.tapestry5.model.ComponentModel;
 import org.apache.tapestry5.model.EmbeddedComponentModel;
 import org.apache.tapestry5.model.MutableComponentModel;
-import org.apache.tapestry5.root.FieldComponent;
 import org.apache.tapestry5.runtime.Component;
 import org.apache.tapestry5.runtime.RenderCommand;
 import org.apache.tapestry5.runtime.RenderQueue;
-import org.apache.tapestry5.services.*;
+import org.apache.tapestry5.services.ComponentClassResolver;
+import org.apache.tapestry5.services.Request;
+import org.apache.tapestry5.services.TapestryModule;
 import org.apache.tapestry5.test.TapestryTestCase;
 import org.easymock.EasyMock;
+import static org.easymock.EasyMock.eq;
 import static org.easymock.EasyMock.isA;
 import org.slf4j.Logger;
 import org.testng.annotations.AfterMethod;
@@ -74,7 +73,7 @@
 
         // A synthetic module to ensure that the tapestry.alias-mode is set correctly.
 
-        SymbolProvider provider = new SingleKeySymbolProvider(InternalSymbols.ALIAS_MODE, "servlet");
+        SymbolProvider provider = new SingleKeySymbolProvider(InternalConstants.TAPESTRY_ALIAS_MODE_SYMBOL, "servlet");
         ContributionDef contribution = new SyntheticSymbolSourceContributionDef("AliasMode", provider,
                                                                                 "before:ApplicationDefaults");
 
@@ -250,6 +249,15 @@
         expect(model.getParameterNames()).andReturn(Arrays.asList(names));
     }
 
+    protected final void train_newComponentElement(PageElementFactory elementFactory, ComponentPageElement container,
+                                                   String embeddedId, String embeddedType, String componentClassName,
+                                                   String elementName, Location location, ComponentPageElement embedded)
+    {
+        expect(elementFactory.newComponentElement(isA(Page.class), eq(container), eq(embeddedId), eq(embeddedType),
+                                                  eq(componentClassName), eq(elementName), eq(location))).andReturn(
+                embedded);
+    }
+
     protected final void train_getComponentType(EmbeddedComponentModel emodel, String componentType)
     {
         expect(emodel.getComponentType()).andReturn(componentType).atLeastOnce();
@@ -300,6 +308,13 @@
     protected final void train_getComponentModel(ComponentResources resources, ComponentModel model)
     {
         expect(resources.getComponentModel()).andReturn(model).atLeastOnce();
+    }
+
+    protected final void train_newRootComponentElement(PageElementFactory elementFactory, String className,
+                                                       ComponentPageElement rootElement, Locale locale)
+    {
+        expect(elementFactory.newRootComponentElement(isA(Page.class), eq(className), eq(locale))).andReturn(
+                rootElement);
     }
 
     protected final void train_getModel(Instantiator ins, ComponentModel model)
@@ -404,14 +419,24 @@
         return validationMessages;
     }
 
-    protected final LinkCreationListener mockLinkCreationListener()
-    {
-        return newMock(LinkCreationListener.class);
-    }
-
-    protected final LinkSource mockLinkSource()
-    {
-        return newMock(LinkSource.class);
+    protected final LinkFactoryListener mockLinkFactoryListener()
+    {
+        return newMock(LinkFactoryListener.class);
+    }
+
+    protected final ComponentInvocationMap mockComponentInvocationMap()
+    {
+        return newMock(ComponentInvocationMap.class);
+    }
+
+    protected final LinkFactory mockLinkFactory()
+    {
+        return newMock(LinkFactory.class);
+    }
+
+    protected final void train_createPageRenderLink(LinkFactory factory, Page page, Link link)
+    {
+        expect(factory.createPageRenderLink(page, false)).andReturn(link);
     }
 
     protected final void train_isLoaded(InternalComponentResources resources, boolean isLoaded)
@@ -438,7 +463,7 @@
      * Reads the content of a file into a string. Each line is trimmed of line separators and leading/trailing
      * whitespace.
      *
-     * @param file trim each line of whitespace
+     * @param trim trim each line of whitespace
      */
     protected final String readFile(String file) throws Exception
     {
@@ -476,9 +501,9 @@
         expect(resolver.canonicalizePageName(pageName)).andReturn(canonicalized);
     }
 
-    protected final void train_getName(Page page, String pageName)
-    {
-        expect(page.getName()).andReturn(pageName).atLeastOnce();
+    protected final void train_getLogicalName(Page page, String logicalName)
+    {
+        expect(page.getLogicalName()).andReturn(logicalName).atLeastOnce();
     }
 
     protected final void train_resolvePageNameToClassName(ComponentClassResolver resolver, String pageName,
@@ -549,21 +574,20 @@
         expect(queue.getRenderingPage()).andReturn(page);
     }
 
-    protected final ComponentPageElementResources mockComponentPageElementResources()
-    {
-        return newMock(ComponentPageElementResources.class);
-    }
-
-    protected final void train_toClass(ComponentPageElementResources resources, String className, Class toClass)
+    protected final PageResources mockPageResources()
+    {
+        return newMock(PageResources.class);
+    }
+
+    protected final void train_toClass(PageResources resources, String className, Class toClass)
     {
         expect(resources.toClass(className)).andReturn(toClass).atLeastOnce();
     }
 
-    protected final <S, T> void train_coerce(ComponentPageElementResources componentPageElementResources, S input,
-                                             Class<T> expectedType,
+    protected final <S, T> void train_coerce(PageResources pageResources, S input, Class<T> expectedType,
                                              T coercedValue)
     {
-        expect(componentPageElementResources.coerce(input, expectedType)).andReturn(coercedValue);
+        expect(pageResources.coerce(input, expectedType)).andReturn(coercedValue);
     }
 
     protected final EventContext mockEventContext()
@@ -599,6 +623,11 @@
         return newMock(RequestSecurityManager.class);
     }
 
+    protected final void train_getBaseURL(RequestSecurityManager securityManager, Page page, String baseURL)
+    {
+        expect(securityManager.getBaseURL(page)).andReturn(baseURL).atLeastOnce();
+    }
+
     protected final ClientBehaviorSupport mockClientBehaviorSupport()
     {
         return newMock(ClientBehaviorSupport.class);
@@ -617,19 +646,18 @@
         return newMock(FieldComponent.class);
     }
 
-    protected final void train_setLocaleFromLocaleName(LocalizationSetter localizationSetter, String localeName,
-                                                       boolean recognized)
-    {
-        expect(localizationSetter.setLocaleFromLocaleName(localeName)).andReturn(recognized);
-    }
-
-    protected final LocalizationSetter mockLocalizationSetter()
-    {
-        return newMock(LocalizationSetter.class);
-    }
-
-    protected final ComponentModelSource mockComponentModelSource()
-    {
-        return newMock(ComponentModelSource.class);
+    protected final ComponentInvocation mockComponentInvocation()
+    {
+        return newMock(ComponentInvocation.class);
+    }
+
+    protected final void train_buildURI(ComponentInvocation invocation, String URI)
+    {
+        expect(invocation.buildURI()).andReturn(URI);
+    }
+
+    protected void train_getParameter(ComponentInvocation invocation, String parameterName, String parameterValue)
+    {
+        expect(invocation.getParameterValue(parameterName)).andReturn(parameterValue).atLeastOnce();
     }
 }