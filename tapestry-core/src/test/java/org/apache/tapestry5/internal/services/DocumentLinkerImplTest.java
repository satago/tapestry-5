// Copyright 2007, 2008, 2009 The Apache Software Foundation
//
// Licensed under the Apache License, Version 2.0 (the "License");
// you may not use this file except in compliance with the License.
// You may obtain a copy of the License at
//
//     http://www.apache.org/licenses/LICENSE-2.0
//
// Unless required by applicable law or agreed to in writing, software
// distributed under the License is distributed on an "AS IS" BASIS,
// WITHOUT WARRANTIES OR CONDITIONS OF ANY KIND, either express or implied.
// See the License for the specific language governing permissions and
// limitations under the License.

package org.apache.tapestry5.internal.services;

import org.apache.tapestry5.dom.Document;
import org.apache.tapestry5.dom.Element;
import org.apache.tapestry5.dom.XMLMarkupModel;
import org.apache.tapestry5.internal.test.InternalBaseTestCase;
import org.apache.tapestry5.services.URLEncoder;
import org.testng.annotations.BeforeClass;
import org.testng.annotations.Test;

import java.io.ObjectInputStream;

public class DocumentLinkerImplTest extends InternalBaseTestCase
{

<<<<<<< HEAD
    private URLEncoder urlEncoder;

    @BeforeClass
    public void setup()
    {
        urlEncoder = getService(URLEncoder.class);
    }

=======
>>>>>>> 95cdf13a
    private void check(Document document, String file) throws Exception
    {
        assertEquals(document.toString(), readFile(file));
    }

    @Test
    public void exception_if_missing_html_root_element_and_javascript()
    {
        Document document = new Document();

        document.newRootElement("not-html").text("not an HTML document");

        DocumentLinkerImpl linker = new DocumentLinkerImpl(true, true, "1.2.3", false, "", null);

        // Only checked if there's something to link.

        linker.addScript("foo.js");
        linker.addScript("doSomething();");

        try
        {
            linker.updateDocument(document);
            unreachable();
        }
        catch (RuntimeException ex)
        {
            assertEquals(ex.getMessage(),
                         "The root element of the rendered document was <not-html>, not <html>. A root element of <html> is needed when linking JavaScript and stylesheet resources.");
        }
    }

    @Test
    public void logged_error_if_missing_html_element_and_css()
    {
        Document document = new Document();

        document.newRootElement("not-html").text("not an HTML document");

<<<<<<< HEAD
        DocumentLinkerImpl linker = new DocumentLinkerImpl(true, true, "1.2.3", false, "", null);
=======
        DocumentLinkerImpl linker = new DocumentLinkerImpl(true, false);
>>>>>>> 95cdf13a

        // Only checked if there's something to link.

        linker.addStylesheetLink("style.css", null);

        replay();

        linker.updateDocument(document);

        // Check that document is unchanged.

        assertEquals(document.toString(), "<not-html>not an HTML document</not-html>");

        verify();
    }

    @Test
    public void missing_root_element_is_a_noop()
    {
        Document document = new Document();

        DocumentLinkerImpl linker = new DocumentLinkerImpl(true, true, "1.2.3", false, "", null);

        linker.addScript("foo.js");
        linker.addScript("doSomething();");

        // No root element is not an error, even though there's work to do.
        // The failure to render is reported elsewhere.
        linker.updateDocument(document);
    }

    @Test
    public void add_script_links() throws Exception
    {
        Document document = new Document(new XMLMarkupModel());

        document.newRootElement("html").element("body").element("p").text("Ready to be updated with scripts.");

        DocumentLinkerImpl linker = new DocumentLinkerImpl(true, true, "1.2.3", false, "", null);

        linker.addScriptLink("foo.js");
        linker.addScriptLink("bar/baz.js");
        linker.addScript("pageInitialization();");

        linker.updateDocument(document);

        check(document, "add_script_links.txt");
    }

    /**
     * TAP5-446
     */
    @Test
    public void include_generator_meta() throws Exception
    {
        Document document = new Document(new XMLMarkupModel());

        document.newRootElement("html").element("body").element("p").text("Ready to be marked with generator meta.");

        DocumentLinkerImpl linker = new DocumentLinkerImpl(true, false, "1.2.3", false, "", null);

        linker.updateDocument(document);


        check(document, "include_generator_meta.txt");
    }

    /**
     * TAP5-584
     */
    @Test
    public void omit_generator_meta_on_no_html_root() throws Exception
    {
        Document document = new Document(new XMLMarkupModel());

        document.newRootElement("no_html").text("Generator meta only added if root is html tag.");

        DocumentLinkerImpl linker = new DocumentLinkerImpl(true, false, "1.2.3", false, "", null);

        linker.updateDocument(document);


        check(document, "omit_generator_meta_on_no_html_root.txt");
    }

    @Test
    public void empty_document_with_scripts_at_top() throws Exception
    {
        Document document = new Document(new XMLMarkupModel());

        document.newRootElement("html");

        DocumentLinkerImpl linker = new DocumentLinkerImpl(true, true, "1.2.3", false, "", null);

        linker.addStylesheetLink("style.css", "print");
        linker.addScriptLink("foo.js");
        linker.addScriptLink("bar/baz.js");
        linker.addScript("pageInitialization();");

        linker.updateDocument(document);

        check(document, "empty_document_with_scripts_at_top.txt");
    }

    @Test
    public void empty_document_with_scripts_at_top() throws Exception
    {
        Document document = new Document(new XMLMarkupModel());

        document.newRootElement("html");

        DocumentLinkerImpl linker = new DocumentLinkerImpl(true, true);

        linker.addStylesheetLink("style.css", "print");
        linker.addScriptLink("foo.js");
        linker.addScriptLink("bar/baz.js");
        linker.addScript("pageInitialization();");

        linker.updateDocument(document);

        check(document, "empty_document_with_scripts_at_top.txt");
    }

    @Test
    public void empty_document_with_scripts_at_bottom() throws Exception
    {
        Document document = new Document(new XMLMarkupModel());

        document.newRootElement("html");

        DocumentLinkerImpl linker = new DocumentLinkerImpl(true, false);

        linker.addStylesheetLink("style.css", "print");
        linker.addScriptLink("foo.js");
        linker.addScriptLink("bar/baz.js");
        linker.addScript("pageInitialization();");

        linker.updateDocument(document);

        check(document, "empty_document_with_scripts_at_bottom.txt");
    }

    @Test
    public void add_script_links_at_top() throws Exception
    {
        Document document = new Document(new XMLMarkupModel());

        document.newRootElement("html").element("body").element("p").text("Ready to be updated with scripts at top.");

        DocumentLinkerImpl linker = new DocumentLinkerImpl(true, true, "1.2.3", false, "", null);

        linker.addScriptLink("foo.js");
        linker.addScriptLink("bar/baz.js");
        linker.addScript("pageInitialization();");

        linker.updateDocument(document);

        check(document, "add_script_links_at_top.txt");
    }

    @Test
    public void add_style_links() throws Exception
    {
        Document document = new Document(new XMLMarkupModel());

        document.newRootElement("html").element("body").element("p").text("Ready to be updated with styles.");

        DocumentLinkerImpl linker = new DocumentLinkerImpl(true, true, "1.2.3", false, "", null);

        linker.addStylesheetLink("foo.css", null);
        linker.addStylesheetLink("bar/baz.css", "print");

        linker.updateDocument(document);

        check(document, "add_style_links.txt");
    }

    @Test
    public void duplicate_scripts_ignored_first_media_wins() throws Exception
    {
        Document document = new Document(new XMLMarkupModel());

        document.newRootElement("html").element("body").element("p").text("Ready to be updated with styles.");

        DocumentLinkerImpl linker = new DocumentLinkerImpl(true, true, "1.2.3", false, "", null);

        linker.addStylesheetLink("foo.css", null);
        linker.addStylesheetLink("bar/baz.css", "print");
        linker.addStylesheetLink("foo.css", "implant");
        linker.addStylesheetLink("bar/baz.css", null);
        linker.addStylesheetLink("bar/baz.css", "duplicate");

        linker.updateDocument(document);

        check(document, "duplicate_scripts_ignored_first_media_wins.txt");
    }

    @Test
    public void existing_head_used_if_present() throws Exception
    {
        Document document = new Document(new XMLMarkupModel());

        document.newRootElement("html").element("head").comment("existing head").getParent()
                .element("body").text("body content");

        DocumentLinkerImpl linker = new DocumentLinkerImpl(true, true, "1.2.3", false, "", null);

        linker.addStylesheetLink("foo.css", null);

        linker.updateDocument(document);

        check(document, "existing_head_used_if_present.txt");
    }

    @Test
    public void duplicate_script_links_ignored() throws Exception
    {
        Document document = new Document();

        document.newRootElement("html").element("body").element("p").text("Ready to be updated with scripts.");

        DocumentLinkerImpl linker = new DocumentLinkerImpl(true, true, "1.2.3", false, "", null);

        for (int i = 0; i < 3; i++)
        {
            linker.addScriptLink("foo.js");
            linker.addScriptLink("bar/baz.js");
            linker.addScriptLink("biff.js");
        }

        linker.updateDocument(document);

        check(document, "duplicate_script_links_ignored.txt");
    }

    @Test
    public void add_script() throws Exception
    {
        Document document = new Document();

        document.newRootElement("html").element("body").element("p").text("Ready to be updated with scripts.");

        DocumentLinkerImpl linker = new DocumentLinkerImpl(true, true, "1.2.3", false, "", null);

        linker.addScript("doSomething();");
        linker.addScript("doSomethingElse();");

        linker.updateDocument(document);

        assertEquals(document.toString(), readFile("add_script.txt").trim());
    }

    @Test
    public void add_script_in_development_mode() throws Exception
    {
        Document document = new Document();

        document.newRootElement("html").element("body").element("p").text("Ready to be updated with scripts.");

        DocumentLinkerImpl linker = new DocumentLinkerImpl(false, true, "1.2.3", false, "", null);

        linker.addScriptLink("foo.js");

        linker.updateDocument(document);

        assertEquals(document.toString(), readFile("add_script_in_development_mode.txt").trim());
    }

    /**
     * Perhaps the linker should create the &lt;body&gt; element in this case? In the meantime,
     */
    @Test
    public void no_body_element() throws Exception
    {
        Document document = new Document(new XMLMarkupModel());

        document.newRootElement("html").element("notbody").element("p").text("Ready to be updated with scripts.");

        DocumentLinkerImpl linker = new DocumentLinkerImpl(true, true, "1.2.3", false, "", null);

        linker.addScriptLink("foo.js");

        linker.updateDocument(document);

        check(document, "no_body_element.txt");
    }


    @Test
    public void script_written_raw() throws Exception
    {
        Document document = new Document();

        document.newRootElement("html").element("body").element("p").text("Ready to be updated with scripts.");

        DocumentLinkerImpl linker = new DocumentLinkerImpl(true, true, "1.2.3", false, "", null);

        linker.addScript("for (var i = 0; i < 5; i++)  { doIt(i); }");

        linker.updateDocument(document);

        assertEquals(document.toString(), readFile("script_written_raw.txt").trim());
    }

    @Test
    public void aggregated_script_link() throws Exception
    {
        Document document = new Document();

        document.newRootElement("html").element("body").element("p").text("Ready to be updated with scripts.");

        ClientDataEncoderImpl encoder = new ClientDataEncoderImpl(urlEncoder);

        DocumentLinkerImpl linker = new DocumentLinkerImpl(true, true, "1.2.3", true, "/context", encoder);

        linker.addScriptLink("/context/assets/foo.js");
        linker.addScriptLink("/context/assets/xyz/bar.js");

        linker.updateDocument(document);

        Element script = document.getRootElement().find("head/script");

        String assetURL = script.getAttribute("src");

        String fileName = assetURL.substring("/context/assets/virtual/".length());

        String clientData = fileName.substring(0, fileName.length() - 3);

        ObjectInputStream stream = encoder.decodeEncodedClientData(clientData);

        assertEquals(stream.readInt(), 2);
        assertEquals(stream.readUTF(), "/assets/foo.js");
        assertEquals(stream.readUTF(), "/assets/xyz/bar.js");
    }

    @Test
    public void non_asset_script_link_disables_aggregation() throws Exception
    {
        Document document = new Document();

        document.newRootElement("html").element("body").element("p").text("Ready to be updated with scripts.");

        DocumentLinkerImpl linker = new DocumentLinkerImpl(true, true, "1.2.3", true, "/context", null);

        linker.addScriptLink("/context/foo.js");

        linker.updateDocument(document);

        Element script = document.getRootElement().find("head/script");

        String assetURL = script.getAttribute("src");

        assertEquals(assetURL, "/context/foo.js");
    }

    @Test
    public void added_scripts_go_before_existing_script() throws Exception
    {
        Document document = new Document();

        Element head = document.newRootElement("html").element("head");

        head.element("meta");
        head.element("script");

        DocumentLinkerImpl linker = new DocumentLinkerImpl(true, true, "1.2.3", true, "/context", null);

        linker.addScriptLink("/foo.js");

        linker.updateDocument(document);

        assertEquals(document.toString(), readFile("added_scripts_go_before_existing_script.txt"));


    }
}<|MERGE_RESOLUTION|>--- conflicted
+++ resolved
@@ -1,4 +1,4 @@
-// Copyright 2007, 2008, 2009 The Apache Software Foundation
+// Copyright 2007, 2008 The Apache Software Foundation
 //
 // Licensed under the Apache License, Version 2.0 (the "License");
 // you may not use this file except in compliance with the License.
@@ -15,29 +15,13 @@
 package org.apache.tapestry5.internal.services;
 
 import org.apache.tapestry5.dom.Document;
-import org.apache.tapestry5.dom.Element;
 import org.apache.tapestry5.dom.XMLMarkupModel;
 import org.apache.tapestry5.internal.test.InternalBaseTestCase;
-import org.apache.tapestry5.services.URLEncoder;
-import org.testng.annotations.BeforeClass;
 import org.testng.annotations.Test;
-
-import java.io.ObjectInputStream;
 
 public class DocumentLinkerImplTest extends InternalBaseTestCase
 {
 
-<<<<<<< HEAD
-    private URLEncoder urlEncoder;
-
-    @BeforeClass
-    public void setup()
-    {
-        urlEncoder = getService(URLEncoder.class);
-    }
-
-=======
->>>>>>> 95cdf13a
     private void check(Document document, String file) throws Exception
     {
         assertEquals(document.toString(), readFile(file));
@@ -50,7 +34,7 @@
 
         document.newRootElement("not-html").text("not an HTML document");
 
-        DocumentLinkerImpl linker = new DocumentLinkerImpl(true, true, "1.2.3", false, "", null);
+        DocumentLinkerImpl linker = new DocumentLinkerImpl(true, false);
 
         // Only checked if there's something to link.
 
@@ -76,11 +60,7 @@
 
         document.newRootElement("not-html").text("not an HTML document");
 
-<<<<<<< HEAD
-        DocumentLinkerImpl linker = new DocumentLinkerImpl(true, true, "1.2.3", false, "", null);
-=======
-        DocumentLinkerImpl linker = new DocumentLinkerImpl(true, false);
->>>>>>> 95cdf13a
+        DocumentLinkerImpl linker = new DocumentLinkerImpl(true, false);
 
         // Only checked if there's something to link.
 
@@ -102,7 +82,7 @@
     {
         Document document = new Document();
 
-        DocumentLinkerImpl linker = new DocumentLinkerImpl(true, true, "1.2.3", false, "", null);
+        DocumentLinkerImpl linker = new DocumentLinkerImpl(true, false);
 
         linker.addScript("foo.js");
         linker.addScript("doSomething();");
@@ -119,7 +99,7 @@
 
         document.newRootElement("html").element("body").element("p").text("Ready to be updated with scripts.");
 
-        DocumentLinkerImpl linker = new DocumentLinkerImpl(true, true, "1.2.3", false, "", null);
+        DocumentLinkerImpl linker = new DocumentLinkerImpl(true, false);
 
         linker.addScriptLink("foo.js");
         linker.addScriptLink("bar/baz.js");
@@ -130,42 +110,6 @@
         check(document, "add_script_links.txt");
     }
 
-    /**
-     * TAP5-446
-     */
-    @Test
-    public void include_generator_meta() throws Exception
-    {
-        Document document = new Document(new XMLMarkupModel());
-
-        document.newRootElement("html").element("body").element("p").text("Ready to be marked with generator meta.");
-
-        DocumentLinkerImpl linker = new DocumentLinkerImpl(true, false, "1.2.3", false, "", null);
-
-        linker.updateDocument(document);
-
-
-        check(document, "include_generator_meta.txt");
-    }
-
-    /**
-     * TAP5-584
-     */
-    @Test
-    public void omit_generator_meta_on_no_html_root() throws Exception
-    {
-        Document document = new Document(new XMLMarkupModel());
-
-        document.newRootElement("no_html").text("Generator meta only added if root is html tag.");
-
-        DocumentLinkerImpl linker = new DocumentLinkerImpl(true, false, "1.2.3", false, "", null);
-
-        linker.updateDocument(document);
-
-
-        check(document, "omit_generator_meta_on_no_html_root.txt");
-    }
-
     @Test
     public void empty_document_with_scripts_at_top() throws Exception
     {
@@ -173,7 +117,7 @@
 
         document.newRootElement("html");
 
-        DocumentLinkerImpl linker = new DocumentLinkerImpl(true, true, "1.2.3", false, "", null);
+        DocumentLinkerImpl linker = new DocumentLinkerImpl(true, true);
 
         linker.addStylesheetLink("style.css", "print");
         linker.addScriptLink("foo.js");
@@ -186,13 +130,13 @@
     }
 
     @Test
-    public void empty_document_with_scripts_at_top() throws Exception
+    public void empty_document_with_scripts_at_bottom() throws Exception
     {
         Document document = new Document(new XMLMarkupModel());
 
         document.newRootElement("html");
 
-        DocumentLinkerImpl linker = new DocumentLinkerImpl(true, true);
+        DocumentLinkerImpl linker = new DocumentLinkerImpl(true, false);
 
         linker.addStylesheetLink("style.css", "print");
         linker.addScriptLink("foo.js");
@@ -201,43 +145,24 @@
 
         linker.updateDocument(document);
 
-        check(document, "empty_document_with_scripts_at_top.txt");
-    }
-
-    @Test
-    public void empty_document_with_scripts_at_bottom() throws Exception
-    {
-        Document document = new Document(new XMLMarkupModel());
-
-        document.newRootElement("html");
-
-        DocumentLinkerImpl linker = new DocumentLinkerImpl(true, false);
-
-        linker.addStylesheetLink("style.css", "print");
+        check(document, "empty_document_with_scripts_at_bottom.txt");
+    }
+
+    @Test
+    public void add_script_links_at_top() throws Exception
+    {
+        Document document = new Document(new XMLMarkupModel());
+
+        document.newRootElement("html").element("body").element("p").text("Ready to be updated with scripts at top.");
+
+        DocumentLinkerImpl linker = new DocumentLinkerImpl(true, true);
+
         linker.addScriptLink("foo.js");
         linker.addScriptLink("bar/baz.js");
         linker.addScript("pageInitialization();");
 
         linker.updateDocument(document);
 
-        check(document, "empty_document_with_scripts_at_bottom.txt");
-    }
-
-    @Test
-    public void add_script_links_at_top() throws Exception
-    {
-        Document document = new Document(new XMLMarkupModel());
-
-        document.newRootElement("html").element("body").element("p").text("Ready to be updated with scripts at top.");
-
-        DocumentLinkerImpl linker = new DocumentLinkerImpl(true, true, "1.2.3", false, "", null);
-
-        linker.addScriptLink("foo.js");
-        linker.addScriptLink("bar/baz.js");
-        linker.addScript("pageInitialization();");
-
-        linker.updateDocument(document);
-
         check(document, "add_script_links_at_top.txt");
     }
 
@@ -248,7 +173,7 @@
 
         document.newRootElement("html").element("body").element("p").text("Ready to be updated with styles.");
 
-        DocumentLinkerImpl linker = new DocumentLinkerImpl(true, true, "1.2.3", false, "", null);
+        DocumentLinkerImpl linker = new DocumentLinkerImpl(true, false);
 
         linker.addStylesheetLink("foo.css", null);
         linker.addStylesheetLink("bar/baz.css", "print");
@@ -265,7 +190,7 @@
 
         document.newRootElement("html").element("body").element("p").text("Ready to be updated with styles.");
 
-        DocumentLinkerImpl linker = new DocumentLinkerImpl(true, true, "1.2.3", false, "", null);
+        DocumentLinkerImpl linker = new DocumentLinkerImpl(true, false);
 
         linker.addStylesheetLink("foo.css", null);
         linker.addStylesheetLink("bar/baz.css", "print");
@@ -286,7 +211,7 @@
         document.newRootElement("html").element("head").comment("existing head").getParent()
                 .element("body").text("body content");
 
-        DocumentLinkerImpl linker = new DocumentLinkerImpl(true, true, "1.2.3", false, "", null);
+        DocumentLinkerImpl linker = new DocumentLinkerImpl(true, false);
 
         linker.addStylesheetLink("foo.css", null);
 
@@ -302,7 +227,7 @@
 
         document.newRootElement("html").element("body").element("p").text("Ready to be updated with scripts.");
 
-        DocumentLinkerImpl linker = new DocumentLinkerImpl(true, true, "1.2.3", false, "", null);
+        DocumentLinkerImpl linker = new DocumentLinkerImpl(true, false);
 
         for (int i = 0; i < 3; i++)
         {
@@ -323,7 +248,7 @@
 
         document.newRootElement("html").element("body").element("p").text("Ready to be updated with scripts.");
 
-        DocumentLinkerImpl linker = new DocumentLinkerImpl(true, true, "1.2.3", false, "", null);
+        DocumentLinkerImpl linker = new DocumentLinkerImpl(true, false);
 
         linker.addScript("doSomething();");
         linker.addScript("doSomethingElse();");
@@ -340,7 +265,7 @@
 
         document.newRootElement("html").element("body").element("p").text("Ready to be updated with scripts.");
 
-        DocumentLinkerImpl linker = new DocumentLinkerImpl(false, true, "1.2.3", false, "", null);
+        DocumentLinkerImpl linker = new DocumentLinkerImpl(false, false);
 
         linker.addScriptLink("foo.js");
 
@@ -359,7 +284,7 @@
 
         document.newRootElement("html").element("notbody").element("p").text("Ready to be updated with scripts.");
 
-        DocumentLinkerImpl linker = new DocumentLinkerImpl(true, true, "1.2.3", false, "", null);
+        DocumentLinkerImpl linker = new DocumentLinkerImpl(true, false);
 
         linker.addScriptLink("foo.js");
 
@@ -368,7 +293,6 @@
         check(document, "no_body_element.txt");
     }
 
-
     @Test
     public void script_written_raw() throws Exception
     {
@@ -376,7 +300,7 @@
 
         document.newRootElement("html").element("body").element("p").text("Ready to be updated with scripts.");
 
-        DocumentLinkerImpl linker = new DocumentLinkerImpl(true, true, "1.2.3", false, "", null);
+        DocumentLinkerImpl linker = new DocumentLinkerImpl(true, false);
 
         linker.addScript("for (var i = 0; i < 5; i++)  { doIt(i); }");
 
@@ -384,76 +308,4 @@
 
         assertEquals(document.toString(), readFile("script_written_raw.txt").trim());
     }
-
-    @Test
-    public void aggregated_script_link() throws Exception
-    {
-        Document document = new Document();
-
-        document.newRootElement("html").element("body").element("p").text("Ready to be updated with scripts.");
-
-        ClientDataEncoderImpl encoder = new ClientDataEncoderImpl(urlEncoder);
-
-        DocumentLinkerImpl linker = new DocumentLinkerImpl(true, true, "1.2.3", true, "/context", encoder);
-
-        linker.addScriptLink("/context/assets/foo.js");
-        linker.addScriptLink("/context/assets/xyz/bar.js");
-
-        linker.updateDocument(document);
-
-        Element script = document.getRootElement().find("head/script");
-
-        String assetURL = script.getAttribute("src");
-
-        String fileName = assetURL.substring("/context/assets/virtual/".length());
-
-        String clientData = fileName.substring(0, fileName.length() - 3);
-
-        ObjectInputStream stream = encoder.decodeEncodedClientData(clientData);
-
-        assertEquals(stream.readInt(), 2);
-        assertEquals(stream.readUTF(), "/assets/foo.js");
-        assertEquals(stream.readUTF(), "/assets/xyz/bar.js");
-    }
-
-    @Test
-    public void non_asset_script_link_disables_aggregation() throws Exception
-    {
-        Document document = new Document();
-
-        document.newRootElement("html").element("body").element("p").text("Ready to be updated with scripts.");
-
-        DocumentLinkerImpl linker = new DocumentLinkerImpl(true, true, "1.2.3", true, "/context", null);
-
-        linker.addScriptLink("/context/foo.js");
-
-        linker.updateDocument(document);
-
-        Element script = document.getRootElement().find("head/script");
-
-        String assetURL = script.getAttribute("src");
-
-        assertEquals(assetURL, "/context/foo.js");
-    }
-
-    @Test
-    public void added_scripts_go_before_existing_script() throws Exception
-    {
-        Document document = new Document();
-
-        Element head = document.newRootElement("html").element("head");
-
-        head.element("meta");
-        head.element("script");
-
-        DocumentLinkerImpl linker = new DocumentLinkerImpl(true, true, "1.2.3", true, "/context", null);
-
-        linker.addScriptLink("/foo.js");
-
-        linker.updateDocument(document);
-
-        assertEquals(document.toString(), readFile("added_scripts_go_before_existing_script.txt"));
-
-
-    }
 }