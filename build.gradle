--- conflicted
+++ resolved
@@ -33,13 +33,8 @@
 
 def tapestryVersion() {
 
-<<<<<<< HEAD
-    def major = "5.4.1"
-    def minor = ".1.sgo"
-=======
     def major = "5.4.2"
     def minor = ""
->>>>>>> 45eaae52
 
     // When building on the CI server, make sure -SNAPSHOT is appended, as it is a nightly build.
     // When building normally, or for a release, no suffix is desired.
