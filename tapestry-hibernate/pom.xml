<project xmlns="http://maven.apache.org/POM/4.0.0" xmlns:xsi="http://www.w3.org/2001/XMLSchema-instance" xsi:schemaLocation="http://maven.apache.org/POM/4.0.0 http://maven.apache.org/maven-v4_0_0.xsd">
    <modelVersion>4.0.0</modelVersion>
    <groupId>org.apache.tapestry</groupId>
    <artifactId>tapestry-hibernate</artifactId>
    <name>Tapestry/Hibernate Integration Library</name>
    <description>
        Provides support for simple CRUD applications built on top of
        Tapestry and Hibernate
    </description>
    <packaging>jar</packaging>
    <parent>
        <groupId>org.apache.tapestry</groupId>
        <artifactId>tapestry-project</artifactId>
<<<<<<< HEAD
        <version>5.3.0-SNAPSHOT</version>
=======
        <version>5.2.5</version>
>>>>>>> 2634c185
    </parent>
    <inceptionYear>2007</inceptionYear>

    <dependencies>
        <dependency>
            <groupId>org.apache.tapestry</groupId>
            <artifactId>tapestry-core</artifactId>
        </dependency>

        <dependency>
            <groupId>org.apache.tapestry</groupId>
            <artifactId>tapestry-hibernate-core</artifactId>
        </dependency>


        <!-- Testing -->

        <dependency>
            <groupId>org.apache.tapestry</groupId>
            <artifactId>tapestry-test</artifactId>
        </dependency>
        <dependency>
            <groupId>org.easymock</groupId>
            <artifactId>easymock</artifactId>
        </dependency>
        <dependency>
            <groupId>hsqldb</groupId>
            <artifactId>hsqldb</artifactId>
            <version>1.8.0.7</version>
            <scope>test</scope>
        </dependency>
        <dependency>
            <groupId>log4j</groupId>
            <artifactId>log4j</artifactId>
            <version>1.2.14</version>
            <scope>test</scope>
        </dependency>


    </dependencies>

    <build>
        <plugins>
            <plugin>
                <groupId>org.apache.maven.plugins</groupId>
                <artifactId>maven-surefire-plugin</artifactId>
            </plugin>
            <plugin>
                <groupId>org.apache.maven.plugins</groupId>
                <artifactId>maven-source-plugin</artifactId>
            </plugin>
            <plugin>
                <groupId>org.apache.maven.plugins</groupId>
                <artifactId>maven-assembly-plugin</artifactId>
            </plugin>
            <!-- This gets the plugin to clean up the cobertura.ser file left
        in the root directory. -->
            <plugin>
                <groupId>org.codehaus.mojo</groupId>
                <artifactId>cobertura-maven-plugin</artifactId>
                <version>${cobertura-plugin-version}</version>
                <executions>
                    <execution>
                        <id>clean</id>
                        <goals>
                            <goal>clean</goal>
                        </goals>
                    </execution>
                </executions>
            </plugin>

            <plugin>
                <groupId>org.apache.maven.plugins</groupId>
                <artifactId>maven-jar-plugin</artifactId>
                <configuration>
                    <archive>
                        <manifestEntries>
                            <Tapestry-Module-Classes>
                                org.apache.tapestry5.hibernate.HibernateModule
                            </Tapestry-Module-Classes>
                        </manifestEntries>
                    </archive>
                </configuration>
            </plugin>

        </plugins>
    </build>

    <repositories>
        <repository>
            <id>jboss</id>
            <name>JBoss</name>
            <url>https://repository.jboss.org/nexus/content/repositories/releases/</url>
        </repository>
    </repositories>

    <reporting>
        <plugins>
            <plugin>
                <groupId>org.codehaus.mojo</groupId>
                <artifactId>cobertura-maven-plugin</artifactId>
                <version>${cobertura-plugin-version}</version>
            </plugin>

            <plugin>
                <groupId>org.apache.maven.plugins</groupId>
                <artifactId>maven-project-info-reports-plugin</artifactId>
                <reportSets>
                    <reportSet>
                        <reports>
                            <report>summary</report>
                            <report>dependencies</report>
                        </reports>
                    </reportSet>
                </reportSets>
            </plugin>
        </plugins>
    </reporting>
</project><|MERGE_RESOLUTION|>--- conflicted
+++ resolved
@@ -11,11 +11,7 @@
     <parent>
         <groupId>org.apache.tapestry</groupId>
         <artifactId>tapestry-project</artifactId>
-<<<<<<< HEAD
-        <version>5.3.0-SNAPSHOT</version>
-=======
         <version>5.2.5</version>
->>>>>>> 2634c185
     </parent>
     <inceptionYear>2007</inceptionYear>
 
