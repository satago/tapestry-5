--- conflicted
+++ resolved
@@ -2,37 +2,11 @@
 
 dependencies {
   compile project(':tapestry-core') 
-<<<<<<< HEAD
-  compile "com.google.code.maven-play-plugin.com.yahoo.platform.yui:yuicompressor:2.4.7"
-=======
-  compile "com.yahoo.platform.yui:yuicompressor:2.4.7"
->>>>>>> 2f491839
+  compile "com.yahoo.platform.yui:yuicompressor:2.4.6"
     
   testCompile project(':tapestry-test')
 }
 
-repositories { 
-  mavenRepo name: "Maven Play Plugin", url: "http://maven-play-plugin.googlecode.com/svn/mavenrepo/releases"
-}
-
-<<<<<<< HEAD
-install { 
-  repositories.mavenInstaller { 
-    pom.project { 
-      repositories { 
-        repository { 
-          id "maven-play-plugin"
-          name "Maven Play Plugin"
-          url "http://maven-play-plugin.googlecode.com/svn/mavenrepo/releases"
-        }
-      }
-    }
-  }
-}
-
-
-=======
->>>>>>> 2f491839
 jar {
     manifest {
         attributes 'Tapestry-Module-Classes': 'org.apache.tapestry5.yuicompressor.services.YuiCompressorModule'
