<?xml version="1.0"?>
<project xmlns="http://maven.apache.org/POM/4.0.0" xmlns:xsi="http://www.w3.org/2001/XMLSchema-instance" xsi:schemaLocation="http://maven.apache.org/POM/4.0.0 http://maven.apache.org/maven-v4_0_0.xsd">
  <modelVersion>4.0.0</modelVersion>
  <groupId>org.apache.tapestry</groupId>
  <artifactId>tapestry-func</artifactId>
  <packaging>jar</packaging>
  <!-- This should change to tapestry-project -->
  <parent>
    <groupId>org.apache.tapestry</groupId>
    <artifactId>tapestry-project</artifactId>
<<<<<<< HEAD
    <version>5.3.0-SNAPSHOT</version>
=======
    <version>5.2.5</version>
>>>>>>> 2634c185
  </parent>
  <name>Tapestry Functional Flows</name>
  <description>
        Light-weight functional programming for Flows of values.
    </description>
  <inceptionYear>2010</inceptionYear>
  <dependencies>
    <dependency>
      <groupId>org.apache.tapestry</groupId>
      <artifactId>tapestry-test</artifactId>
      <scope>test</scope>
    </dependency>
  </dependencies>
  <build>
    <plugins>
      <plugin>
        <groupId>org.apache.maven.plugins</groupId>
        <artifactId>maven-surefire-plugin</artifactId>
      </plugin>
      <plugin>
        <groupId>org.apache.maven.plugins</groupId>
        <artifactId>maven-source-plugin</artifactId>
      </plugin>
      <plugin>
        <groupId>org.apache.maven.plugins</groupId>
        <artifactId>maven-assembly-plugin</artifactId>
      </plugin>
      <!-- This gets the plugin to clean up the cobertura.ser file left
        in the root directory. -->
      <plugin>
        <groupId>org.codehaus.mojo</groupId>
        <artifactId>cobertura-maven-plugin</artifactId>
        <version>${cobertura-plugin-version}</version>
        <executions>
          <execution>
            <id>clean</id>
            <goals>
              <goal>clean</goal>
            </goals>
          </execution>
        </executions>
      </plugin>
    </plugins>
  </build>
  <reporting>
    <plugins>
      <plugin>
        <groupId>org.apache.maven.plugins</groupId>
        <artifactId>maven-project-info-reports-plugin</artifactId>
        <reportSets>
          <reportSet>
            <reports>
              <report>summary</report>
              <report>dependencies</report>
            </reports>
          </reportSet>
        </reportSets>
      </plugin>
      <plugin>
        <groupId>org.codehaus.mojo</groupId>
        <artifactId>cobertura-maven-plugin</artifactId>
        <!-- Version 2.1 is broken. -->
        <version>${cobertura-plugin-version}</version>
      </plugin>
    </plugins>
  </reporting>
</project><|MERGE_RESOLUTION|>--- conflicted
+++ resolved
@@ -8,11 +8,7 @@
   <parent>
     <groupId>org.apache.tapestry</groupId>
     <artifactId>tapestry-project</artifactId>
-<<<<<<< HEAD
-    <version>5.3.0-SNAPSHOT</version>
-=======
     <version>5.2.5</version>
->>>>>>> 2634c185
   </parent>
   <name>Tapestry Functional Flows</name>
   <description>
