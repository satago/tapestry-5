--- conflicted
+++ resolved
@@ -10,11 +10,7 @@
     <parent>
         <groupId>org.apache.tapestry</groupId>
         <artifactId>tapestry-project</artifactId>
-<<<<<<< HEAD
-        <version>5.3.0-SNAPSHOT</version>
-=======
         <version>5.2.5</version>
->>>>>>> 2634c185
     </parent>
     <inceptionYear>2007</inceptionYear>
 
